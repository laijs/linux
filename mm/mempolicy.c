--- conflicted
+++ resolved
@@ -1146,7 +1146,7 @@
 		else {
 			nr_failed = migrate_pages(&pagelist, new_vma_page,
 					(unsigned long)vma,
-					false, true);
+						false, MIGRATE_SYNC);
 		}
 	}
 
@@ -1229,18 +1229,8 @@
 	if (vma->vm_file)
 		return;
 
-<<<<<<< HEAD
 	if (!vma_migratable(vma))
 		return;
-=======
-		if (!list_empty(&pagelist)) {
-			nr_failed = migrate_pages(&pagelist, new_vma_page,
-						(unsigned long)vma,
-						false, MIGRATE_SYNC);
-			if (nr_failed)
-				putback_lru_pages(&pagelist);
-		}
->>>>>>> 8874e812
 
 	/*
 	 * Obtain a more-or-less correct nodemask to find which pages we need
