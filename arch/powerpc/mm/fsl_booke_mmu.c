--- conflicted
+++ resolved
@@ -226,9 +226,5 @@
 
 	/* 64M mapped initially according to head_fsl_booke.S */
 	memblock_set_current_limit(min_t(u64, limit, 0x04000000));
-<<<<<<< HEAD
-}
-=======
-}
-#endif
->>>>>>> d4429f60
+}
+#endif