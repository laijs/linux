/*
 * highmem.c: virtual kernel memory mappings for high memory
 *
 * PowerPC version, stolen from the i386 version.
 *
 * Used in CONFIG_HIGHMEM systems for memory pages which
 * are not addressable by direct kernel virtual addresses.
 *
 * Copyright (C) 1999 Gerhard Wichert, Siemens AG
 *		      Gerhard.Wichert@pdb.siemens.de
 *
 *
 * Redesigned the x86 32-bit VM architecture to deal with
 * up to 16 Terrabyte physical memory. With current x86 CPUs
 * we now support up to 64 Gigabytes physical RAM.
 *
 * Copyright (C) 1999 Ingo Molnar <mingo@redhat.com>
 *
 * Reworked for PowerPC by various contributors. Moved from
 * highmem.h by Benjamin Herrenschmidt (c) 2009 IBM Corp.
 */

#include <linux/highmem.h>
#include <linux/module.h>

/*
 * The use of kmap_atomic/kunmap_atomic is discouraged - kmap/kunmap
 * gives a more generic (and caching) interface. But kmap_atomic can
 * be used in IRQ contexts, so in some (very limited) cases we need
 * it.
 */
void *kmap_atomic_prot(struct page *page, pgprot_t prot)
{
	unsigned long vaddr;
	int idx, type;

	/* even !CONFIG_PREEMPT needs this, for in_atomic in do_page_fault */
	pagefault_disable();
	if (!PageHighMem(page))
		return page_address(page);

	type = kmap_atomic_idx_push();
	idx = type + KM_TYPE_NR*smp_processor_id();
	vaddr = __fix_to_virt(FIX_KMAP_BEGIN + idx);
#ifdef CONFIG_DEBUG_HIGHMEM
	BUG_ON(!pte_none(*(kmap_pte-idx)));
#endif
	__set_pte_at(&init_mm, vaddr, kmap_pte-idx, mk_pte(page, prot), 1);
	local_flush_tlb_page(NULL, vaddr);

	return (void*) vaddr;
}
EXPORT_SYMBOL(kmap_atomic_prot);

void __kunmap_atomic(void *kvaddr)
{
	unsigned long vaddr = (unsigned long) kvaddr & PAGE_MASK;
	int type;

	if (vaddr < __fix_to_virt(FIX_KMAP_END)) {
		pagefault_enable();
		return;
	}

<<<<<<< HEAD
	type = kmap_atomic_idx_pop();
=======
	type = kmap_atomic_idx();
>>>>>>> 81280572

#ifdef CONFIG_DEBUG_HIGHMEM
	{
		unsigned int idx;

		idx = type + KM_TYPE_NR * smp_processor_id();
		BUG_ON(vaddr != __fix_to_virt(FIX_KMAP_BEGIN + idx));

		/*
		 * force other mappings to Oops if they'll try to access
		 * this pte without first remap it
		 */
		pte_clear(&init_mm, vaddr, kmap_pte-idx);
		local_flush_tlb_page(NULL, vaddr);
	}
#endif

	kmap_atomic_idx_pop();
	pagefault_enable();
}
EXPORT_SYMBOL(__kunmap_atomic);<|MERGE_RESOLUTION|>--- conflicted
+++ resolved
@@ -62,11 +62,7 @@
 		return;
 	}
 
-<<<<<<< HEAD
-	type = kmap_atomic_idx_pop();
-=======
 	type = kmap_atomic_idx();
->>>>>>> 81280572
 
 #ifdef CONFIG_DEBUG_HIGHMEM
 	{
