#ifndef __ASM_SPINLOCK_H
#define __ASM_SPINLOCK_H
#ifdef __KERNEL__

/*
 * Simple spin lock operations.  
 *
 * Copyright (C) 2001-2004 Paul Mackerras <paulus@au.ibm.com>, IBM
 * Copyright (C) 2001 Anton Blanchard <anton@au.ibm.com>, IBM
 * Copyright (C) 2002 Dave Engebretsen <engebret@us.ibm.com>, IBM
 *	Rework to support virtual processors
 *
 * Type of int is used as a full 64b word is not necessary.
 *
 * This program is free software; you can redistribute it and/or
 * modify it under the terms of the GNU General Public License
 * as published by the Free Software Foundation; either version
 * 2 of the License, or (at your option) any later version.
 *
 * (the type definitions are in asm/spinlock_types.h)
 */
#include <linux/irqflags.h>
#ifdef CONFIG_PPC64
#include <asm/paca.h>
#include <asm/hvcall.h>
#endif
#include <asm/asm-compat.h>
#include <asm/synch.h>
#include <asm/ppc-opcode.h>

<<<<<<< HEAD
#define smp_mb__after_unlock_lock()	smp_mb()  /* Full ordering for lock. */

#define arch_spin_is_locked(x)		((x)->slock != 0)

=======
>>>>>>> 7179ba52
#ifdef CONFIG_PPC64
/* use 0x800000yy when locked, where yy == CPU number */
#ifdef __BIG_ENDIAN__
#define LOCK_TOKEN	(*(u32 *)(&get_paca()->lock_token))
#else
#define LOCK_TOKEN	(*(u32 *)(&get_paca()->paca_index))
#endif
#else
#define LOCK_TOKEN	1
#endif

#if defined(CONFIG_PPC64) && defined(CONFIG_SMP)
#define CLEAR_IO_SYNC	(get_paca()->io_sync = 0)
#define SYNC_IO		do {						\
				if (unlikely(get_paca()->io_sync)) {	\
					mb();				\
					get_paca()->io_sync = 0;	\
				}					\
			} while (0)
#else
#define CLEAR_IO_SYNC
#define SYNC_IO
#endif

static __always_inline int arch_spin_value_unlocked(arch_spinlock_t lock)
{
	return lock.slock == 0;
}

static inline int arch_spin_is_locked(arch_spinlock_t *lock)
{
	return !arch_spin_value_unlocked(*lock);
}

/*
 * This returns the old value in the lock, so we succeeded
 * in getting the lock if the return value is 0.
 */
static inline unsigned long __arch_spin_trylock(arch_spinlock_t *lock)
{
	unsigned long tmp, token;

	token = LOCK_TOKEN;
	__asm__ __volatile__(
"1:	" PPC_LWARX(%0,0,%2,1) "\n\
	cmpwi		0,%0,0\n\
	bne-		2f\n\
	stwcx.		%1,0,%2\n\
	bne-		1b\n"
	PPC_ACQUIRE_BARRIER
"2:"
	: "=&r" (tmp)
	: "r" (token), "r" (&lock->slock)
	: "cr0", "memory");

	return tmp;
}

static inline int arch_spin_trylock(arch_spinlock_t *lock)
{
	CLEAR_IO_SYNC;
	return __arch_spin_trylock(lock) == 0;
}

/*
 * On a system with shared processors (that is, where a physical
 * processor is multiplexed between several virtual processors),
 * there is no point spinning on a lock if the holder of the lock
 * isn't currently scheduled on a physical processor.  Instead
 * we detect this situation and ask the hypervisor to give the
 * rest of our timeslice to the lock holder.
 *
 * So that we can tell which virtual processor is holding a lock,
 * we put 0x80000000 | smp_processor_id() in the lock when it is
 * held.  Conveniently, we have a word in the paca that holds this
 * value.
 */

#if defined(CONFIG_PPC_SPLPAR)
/* We only yield to the hypervisor if we are in shared processor mode */
#define SHARED_PROCESSOR (lppaca_shared_proc(local_paca->lppaca_ptr))
extern void __spin_yield(arch_spinlock_t *lock);
extern void __rw_yield(arch_rwlock_t *lock);
#else /* SPLPAR */
#define __spin_yield(x)	barrier()
#define __rw_yield(x)	barrier()
#define SHARED_PROCESSOR	0
#endif

static inline void arch_spin_lock(arch_spinlock_t *lock)
{
	CLEAR_IO_SYNC;
	while (1) {
		if (likely(__arch_spin_trylock(lock) == 0))
			break;
		do {
			HMT_low();
			if (SHARED_PROCESSOR)
				__spin_yield(lock);
		} while (unlikely(lock->slock != 0));
		HMT_medium();
	}
}

static inline
void arch_spin_lock_flags(arch_spinlock_t *lock, unsigned long flags)
{
	unsigned long flags_dis;

	CLEAR_IO_SYNC;
	while (1) {
		if (likely(__arch_spin_trylock(lock) == 0))
			break;
		local_save_flags(flags_dis);
		local_irq_restore(flags);
		do {
			HMT_low();
			if (SHARED_PROCESSOR)
				__spin_yield(lock);
		} while (unlikely(lock->slock != 0));
		HMT_medium();
		local_irq_restore(flags_dis);
	}
}

static inline void arch_spin_unlock(arch_spinlock_t *lock)
{
	SYNC_IO;
	__asm__ __volatile__("# arch_spin_unlock\n\t"
				PPC_RELEASE_BARRIER: : :"memory");
	lock->slock = 0;
}

#ifdef CONFIG_PPC64
extern void arch_spin_unlock_wait(arch_spinlock_t *lock);
#else
#define arch_spin_unlock_wait(lock) \
	do { while (arch_spin_is_locked(lock)) cpu_relax(); } while (0)
#endif

/*
 * Read-write spinlocks, allowing multiple readers
 * but only one writer.
 *
 * NOTE! it is quite common to have readers in interrupts
 * but no interrupt writers. For those circumstances we
 * can "mix" irq-safe locks - any writer needs to get a
 * irq-safe write-lock, but readers can get non-irqsafe
 * read-locks.
 */

#define arch_read_can_lock(rw)		((rw)->lock >= 0)
#define arch_write_can_lock(rw)	(!(rw)->lock)

#ifdef CONFIG_PPC64
#define __DO_SIGN_EXTEND	"extsw	%0,%0\n"
#define WRLOCK_TOKEN		LOCK_TOKEN	/* it's negative */
#else
#define __DO_SIGN_EXTEND
#define WRLOCK_TOKEN		(-1)
#endif

/*
 * This returns the old value in the lock + 1,
 * so we got a read lock if the return value is > 0.
 */
static inline long __arch_read_trylock(arch_rwlock_t *rw)
{
	long tmp;

	__asm__ __volatile__(
"1:	" PPC_LWARX(%0,0,%1,1) "\n"
	__DO_SIGN_EXTEND
"	addic.		%0,%0,1\n\
	ble-		2f\n"
	PPC405_ERR77(0,%1)
"	stwcx.		%0,0,%1\n\
	bne-		1b\n"
	PPC_ACQUIRE_BARRIER
"2:"	: "=&r" (tmp)
	: "r" (&rw->lock)
	: "cr0", "xer", "memory");

	return tmp;
}

/*
 * This returns the old value in the lock,
 * so we got the write lock if the return value is 0.
 */
static inline long __arch_write_trylock(arch_rwlock_t *rw)
{
	long tmp, token;

	token = WRLOCK_TOKEN;
	__asm__ __volatile__(
"1:	" PPC_LWARX(%0,0,%2,1) "\n\
	cmpwi		0,%0,0\n\
	bne-		2f\n"
	PPC405_ERR77(0,%1)
"	stwcx.		%1,0,%2\n\
	bne-		1b\n"
	PPC_ACQUIRE_BARRIER
"2:"	: "=&r" (tmp)
	: "r" (token), "r" (&rw->lock)
	: "cr0", "memory");

	return tmp;
}

static inline void arch_read_lock(arch_rwlock_t *rw)
{
	while (1) {
		if (likely(__arch_read_trylock(rw) > 0))
			break;
		do {
			HMT_low();
			if (SHARED_PROCESSOR)
				__rw_yield(rw);
		} while (unlikely(rw->lock < 0));
		HMT_medium();
	}
}

static inline void arch_write_lock(arch_rwlock_t *rw)
{
	while (1) {
		if (likely(__arch_write_trylock(rw) == 0))
			break;
		do {
			HMT_low();
			if (SHARED_PROCESSOR)
				__rw_yield(rw);
		} while (unlikely(rw->lock != 0));
		HMT_medium();
	}
}

static inline int arch_read_trylock(arch_rwlock_t *rw)
{
	return __arch_read_trylock(rw) > 0;
}

static inline int arch_write_trylock(arch_rwlock_t *rw)
{
	return __arch_write_trylock(rw) == 0;
}

static inline void arch_read_unlock(arch_rwlock_t *rw)
{
	long tmp;

	__asm__ __volatile__(
	"# read_unlock\n\t"
	PPC_RELEASE_BARRIER
"1:	lwarx		%0,0,%1\n\
	addic		%0,%0,-1\n"
	PPC405_ERR77(0,%1)
"	stwcx.		%0,0,%1\n\
	bne-		1b"
	: "=&r"(tmp)
	: "r"(&rw->lock)
	: "cr0", "xer", "memory");
}

static inline void arch_write_unlock(arch_rwlock_t *rw)
{
	__asm__ __volatile__("# write_unlock\n\t"
				PPC_RELEASE_BARRIER: : :"memory");
	rw->lock = 0;
}

#define arch_read_lock_flags(lock, flags) arch_read_lock(lock)
#define arch_write_lock_flags(lock, flags) arch_write_lock(lock)

#define arch_spin_relax(lock)	__spin_yield(lock)
#define arch_read_relax(lock)	__rw_yield(lock)
#define arch_write_relax(lock)	__rw_yield(lock)

#endif /* __KERNEL__ */
#endif /* __ASM_SPINLOCK_H */<|MERGE_RESOLUTION|>--- conflicted
+++ resolved
@@ -28,13 +28,8 @@
 #include <asm/synch.h>
 #include <asm/ppc-opcode.h>
 
-<<<<<<< HEAD
 #define smp_mb__after_unlock_lock()	smp_mb()  /* Full ordering for lock. */
 
-#define arch_spin_is_locked(x)		((x)->slock != 0)
-
-=======
->>>>>>> 7179ba52
 #ifdef CONFIG_PPC64
 /* use 0x800000yy when locked, where yy == CPU number */
 #ifdef __BIG_ENDIAN__
