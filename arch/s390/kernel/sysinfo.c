--- conflicted
+++ resolved
@@ -106,19 +106,13 @@
 	for (i = 0; i < TOPOLOGY_NR_MAG; i++)
 		len += sprintf(page + len, " %d", info->mag[i]);
 	len += sprintf(page + len, "\n");
-<<<<<<< HEAD
-=======
 #ifdef CONFIG_SCHED_MC
->>>>>>> 2d10d873
 	store_topology(info);
 	len += sprintf(page + len, "CPU Topology SW:     ");
 	for (i = 0; i < TOPOLOGY_NR_MAG; i++)
 		len += sprintf(page + len, " %d", info->mag[i]);
 	len += sprintf(page + len, "\n");
-<<<<<<< HEAD
-=======
 #endif
->>>>>>> 2d10d873
 	return len;
 }
 
