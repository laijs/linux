/*
 *	Intel IO-APIC support for multi-Pentium hosts.
 *
 *	Copyright (C) 1997, 1998, 1999, 2000, 2009 Ingo Molnar, Hajnalka Szabo
 *
 *	Many thanks to Stig Venaas for trying out countless experimental
 *	patches and reporting/debugging problems patiently!
 *
 *	(c) 1999, Multiple IO-APIC support, developed by
 *	Ken-ichi Yaku <yaku@css1.kbnes.nec.co.jp> and
 *      Hidemi Kishimoto <kisimoto@css1.kbnes.nec.co.jp>,
 *	further tested and cleaned up by Zach Brown <zab@redhat.com>
 *	and Ingo Molnar <mingo@redhat.com>
 *
 *	Fixes
 *	Maciej W. Rozycki	:	Bits for genuine 82489DX APICs;
 *					thanks to Eric Gilmore
 *					and Rolf G. Tews
 *					for testing these extensively
 *	Paul Diefenbaugh	:	Added full ACPI support
 */

#include <linux/mm.h>
#include <linux/interrupt.h>
#include <linux/init.h>
#include <linux/delay.h>
#include <linux/sched.h>
#include <linux/pci.h>
#include <linux/mc146818rtc.h>
#include <linux/compiler.h>
#include <linux/acpi.h>
#include <linux/module.h>
#include <linux/sysdev.h>
#include <linux/msi.h>
#include <linux/htirq.h>
#include <linux/freezer.h>
#include <linux/kthread.h>
#include <linux/jiffies.h>	/* time_after() */
#ifdef CONFIG_ACPI
#include <acpi/acpi_bus.h>
#endif
#include <linux/bootmem.h>
#include <linux/dmar.h>
#include <linux/hpet.h>

#include <asm/idle.h>
#include <asm/io.h>
#include <asm/smp.h>
#include <asm/cpu.h>
#include <asm/desc.h>
#include <asm/proto.h>
#include <asm/acpi.h>
#include <asm/dma.h>
#include <asm/timer.h>
#include <asm/i8259.h>
#include <asm/nmi.h>
#include <asm/msidef.h>
#include <asm/hypertransport.h>
#include <asm/setup.h>
#include <asm/irq_remapping.h>
#include <asm/hpet.h>
#include <asm/hw_irq.h>

#include <asm/apic.h>

#define __apicdebuginit(type) static type __init
#define for_each_irq_pin(entry, head) \
	for (entry = head; entry; entry = entry->next)

/*
 *      Is the SiS APIC rmw bug present ?
 *      -1 = don't know, 0 = no, 1 = yes
 */
int sis_apic_bug = -1;

static DEFINE_RAW_SPINLOCK(ioapic_lock);
static DEFINE_RAW_SPINLOCK(vector_lock);

/*
 * # of IRQ routing registers
 */
int nr_ioapic_registers[MAX_IO_APICS];

/* I/O APIC entries */
struct mpc_ioapic mp_ioapics[MAX_IO_APICS];
int nr_ioapics;

/* IO APIC gsi routing info */
struct mp_ioapic_gsi  mp_gsi_routing[MAX_IO_APICS];

/* MP IRQ source entries */
struct mpc_intsrc mp_irqs[MAX_IRQ_SOURCES];

/* # of MP IRQ source entries */
int mp_irq_entries;

/* GSI interrupts */
static int nr_irqs_gsi = NR_IRQS_LEGACY;

#if defined (CONFIG_MCA) || defined (CONFIG_EISA)
int mp_bus_id_to_type[MAX_MP_BUSSES];
#endif

DECLARE_BITMAP(mp_bus_not_pci, MAX_MP_BUSSES);

int skip_ioapic_setup;

void arch_disable_smp_support(void)
{
#ifdef CONFIG_PCI
	noioapicquirk = 1;
	noioapicreroute = -1;
#endif
	skip_ioapic_setup = 1;
}

static int __init parse_noapic(char *str)
{
	/* disable IO-APIC */
	arch_disable_smp_support();
	return 0;
}
early_param("noapic", parse_noapic);

struct irq_pin_list {
	int apic, pin;
	struct irq_pin_list *next;
};

static struct irq_pin_list *get_one_free_irq_2_pin(int node)
{
	struct irq_pin_list *pin;

	pin = kzalloc_node(sizeof(*pin), GFP_ATOMIC, node);

	return pin;
}

/* irq_cfg is indexed by the sum of all RTEs in all I/O APICs. */
#ifdef CONFIG_SPARSE_IRQ
static struct irq_cfg irq_cfgx[NR_IRQS_LEGACY];
#else
static struct irq_cfg irq_cfgx[NR_IRQS];
#endif

void __init io_apic_disable_legacy(void)
{
	nr_legacy_irqs = 0;
	nr_irqs_gsi = 0;
}

int __init arch_early_irq_init(void)
{
	struct irq_cfg *cfg;
	struct irq_desc *desc;
	int count;
	int node;
	int i;

	cfg = irq_cfgx;
	count = ARRAY_SIZE(irq_cfgx);
	node= cpu_to_node(boot_cpu_id);

	for (i = 0; i < count; i++) {
		desc = irq_to_desc(i);
		desc->chip_data = &cfg[i];
		zalloc_cpumask_var_node(&cfg[i].domain, GFP_NOWAIT, node);
		zalloc_cpumask_var_node(&cfg[i].old_domain, GFP_NOWAIT, node);
		/*
		 * For legacy IRQ's, start with assigning irq0 to irq15 to
		 * IRQ0_VECTOR to IRQ15_VECTOR on cpu 0.
		 */
		if (i < nr_legacy_irqs) {
			cfg[i].vector = IRQ0_VECTOR + i;
			cpumask_set_cpu(0, cfg[i].domain);
		}
	}

	return 0;
}

#ifdef CONFIG_SPARSE_IRQ
struct irq_cfg *irq_cfg(unsigned int irq)
{
	struct irq_cfg *cfg = NULL;
	struct irq_desc *desc;

	desc = irq_to_desc(irq);
	if (desc)
		cfg = desc->chip_data;

	return cfg;
}

static struct irq_cfg *get_one_free_irq_cfg(int node)
{
	struct irq_cfg *cfg;

	cfg = kzalloc_node(sizeof(*cfg), GFP_ATOMIC, node);
	if (cfg) {
		if (!zalloc_cpumask_var_node(&cfg->domain, GFP_ATOMIC, node)) {
			kfree(cfg);
			cfg = NULL;
		} else if (!zalloc_cpumask_var_node(&cfg->old_domain,
							  GFP_ATOMIC, node)) {
			free_cpumask_var(cfg->domain);
			kfree(cfg);
			cfg = NULL;
		}
	}

	return cfg;
}

int arch_init_chip_data(struct irq_desc *desc, int node)
{
	struct irq_cfg *cfg;

	cfg = desc->chip_data;
	if (!cfg) {
		desc->chip_data = get_one_free_irq_cfg(node);
		if (!desc->chip_data) {
			printk(KERN_ERR "can not alloc irq_cfg\n");
			BUG_ON(1);
		}
	}

	return 0;
}

/* for move_irq_desc */
static void
init_copy_irq_2_pin(struct irq_cfg *old_cfg, struct irq_cfg *cfg, int node)
{
	struct irq_pin_list *old_entry, *head, *tail, *entry;

	cfg->irq_2_pin = NULL;
	old_entry = old_cfg->irq_2_pin;
	if (!old_entry)
		return;

	entry = get_one_free_irq_2_pin(node);
	if (!entry)
		return;

	entry->apic	= old_entry->apic;
	entry->pin	= old_entry->pin;
	head		= entry;
	tail		= entry;
	old_entry	= old_entry->next;
	while (old_entry) {
		entry = get_one_free_irq_2_pin(node);
		if (!entry) {
			entry = head;
			while (entry) {
				head = entry->next;
				kfree(entry);
				entry = head;
			}
			/* still use the old one */
			return;
		}
		entry->apic	= old_entry->apic;
		entry->pin	= old_entry->pin;
		tail->next	= entry;
		tail		= entry;
		old_entry	= old_entry->next;
	}

	tail->next = NULL;
	cfg->irq_2_pin = head;
}

static void free_irq_2_pin(struct irq_cfg *old_cfg, struct irq_cfg *cfg)
{
	struct irq_pin_list *entry, *next;

	if (old_cfg->irq_2_pin == cfg->irq_2_pin)
		return;

	entry = old_cfg->irq_2_pin;

	while (entry) {
		next = entry->next;
		kfree(entry);
		entry = next;
	}
	old_cfg->irq_2_pin = NULL;
}

void arch_init_copy_chip_data(struct irq_desc *old_desc,
				 struct irq_desc *desc, int node)
{
	struct irq_cfg *cfg;
	struct irq_cfg *old_cfg;

	cfg = get_one_free_irq_cfg(node);

	if (!cfg)
		return;

	desc->chip_data = cfg;

	old_cfg = old_desc->chip_data;

	memcpy(cfg, old_cfg, sizeof(struct irq_cfg));

	init_copy_irq_2_pin(old_cfg, cfg, node);
}

static void free_irq_cfg(struct irq_cfg *old_cfg)
{
	kfree(old_cfg);
}

void arch_free_chip_data(struct irq_desc *old_desc, struct irq_desc *desc)
{
	struct irq_cfg *old_cfg, *cfg;

	old_cfg = old_desc->chip_data;
	cfg = desc->chip_data;

	if (old_cfg == cfg)
		return;

	if (old_cfg) {
		free_irq_2_pin(old_cfg, cfg);
		free_irq_cfg(old_cfg);
		old_desc->chip_data = NULL;
	}
}
/* end for move_irq_desc */

#else
struct irq_cfg *irq_cfg(unsigned int irq)
{
	return irq < nr_irqs ? irq_cfgx + irq : NULL;
}

#endif

struct io_apic {
	unsigned int index;
	unsigned int unused[3];
	unsigned int data;
	unsigned int unused2[11];
	unsigned int eoi;
};

static __attribute_const__ struct io_apic __iomem *io_apic_base(int idx)
{
	return (void __iomem *) __fix_to_virt(FIX_IO_APIC_BASE_0 + idx)
		+ (mp_ioapics[idx].apicaddr & ~PAGE_MASK);
}

static inline void io_apic_eoi(unsigned int apic, unsigned int vector)
{
	struct io_apic __iomem *io_apic = io_apic_base(apic);
	writel(vector, &io_apic->eoi);
}

static inline unsigned int io_apic_read(unsigned int apic, unsigned int reg)
{
	struct io_apic __iomem *io_apic = io_apic_base(apic);
	writel(reg, &io_apic->index);
	return readl(&io_apic->data);
}

static inline void io_apic_write(unsigned int apic, unsigned int reg, unsigned int value)
{
	struct io_apic __iomem *io_apic = io_apic_base(apic);
	writel(reg, &io_apic->index);
	writel(value, &io_apic->data);
}

/*
 * Re-write a value: to be used for read-modify-write
 * cycles where the read already set up the index register.
 *
 * Older SiS APIC requires we rewrite the index register
 */
static inline void io_apic_modify(unsigned int apic, unsigned int reg, unsigned int value)
{
	struct io_apic __iomem *io_apic = io_apic_base(apic);

	if (sis_apic_bug)
		writel(reg, &io_apic->index);
	writel(value, &io_apic->data);
}

static bool io_apic_level_ack_pending(struct irq_cfg *cfg)
{
	struct irq_pin_list *entry;
	unsigned long flags;

	raw_spin_lock_irqsave(&ioapic_lock, flags);
	for_each_irq_pin(entry, cfg->irq_2_pin) {
		unsigned int reg;
		int pin;

		pin = entry->pin;
		reg = io_apic_read(entry->apic, 0x10 + pin*2);
		/* Is the remote IRR bit set? */
		if (reg & IO_APIC_REDIR_REMOTE_IRR) {
			raw_spin_unlock_irqrestore(&ioapic_lock, flags);
			return true;
		}
	}
	raw_spin_unlock_irqrestore(&ioapic_lock, flags);

	return false;
}

union entry_union {
	struct { u32 w1, w2; };
	struct IO_APIC_route_entry entry;
};

static struct IO_APIC_route_entry ioapic_read_entry(int apic, int pin)
{
	union entry_union eu;
	unsigned long flags;
	raw_spin_lock_irqsave(&ioapic_lock, flags);
	eu.w1 = io_apic_read(apic, 0x10 + 2 * pin);
	eu.w2 = io_apic_read(apic, 0x11 + 2 * pin);
	raw_spin_unlock_irqrestore(&ioapic_lock, flags);
	return eu.entry;
}

/*
 * When we write a new IO APIC routing entry, we need to write the high
 * word first! If the mask bit in the low word is clear, we will enable
 * the interrupt, and we need to make sure the entry is fully populated
 * before that happens.
 */
static void
__ioapic_write_entry(int apic, int pin, struct IO_APIC_route_entry e)
{
	union entry_union eu = {{0, 0}};

	eu.entry = e;
	io_apic_write(apic, 0x11 + 2*pin, eu.w2);
	io_apic_write(apic, 0x10 + 2*pin, eu.w1);
}

void ioapic_write_entry(int apic, int pin, struct IO_APIC_route_entry e)
{
	unsigned long flags;
	raw_spin_lock_irqsave(&ioapic_lock, flags);
	__ioapic_write_entry(apic, pin, e);
	raw_spin_unlock_irqrestore(&ioapic_lock, flags);
}

/*
 * When we mask an IO APIC routing entry, we need to write the low
 * word first, in order to set the mask bit before we change the
 * high bits!
 */
static void ioapic_mask_entry(int apic, int pin)
{
	unsigned long flags;
	union entry_union eu = { .entry.mask = 1 };

	raw_spin_lock_irqsave(&ioapic_lock, flags);
	io_apic_write(apic, 0x10 + 2*pin, eu.w1);
	io_apic_write(apic, 0x11 + 2*pin, eu.w2);
	raw_spin_unlock_irqrestore(&ioapic_lock, flags);
}

/*
 * The common case is 1:1 IRQ<->pin mappings. Sometimes there are
 * shared ISA-space IRQs, so we have to support them. We are super
 * fast in the common case, and fast for shared ISA-space IRQs.
 */
static int
add_pin_to_irq_node_nopanic(struct irq_cfg *cfg, int node, int apic, int pin)
{
	struct irq_pin_list **last, *entry;

	/* don't allow duplicates */
	last = &cfg->irq_2_pin;
	for_each_irq_pin(entry, cfg->irq_2_pin) {
		if (entry->apic == apic && entry->pin == pin)
			return 0;
		last = &entry->next;
	}

	entry = get_one_free_irq_2_pin(node);
	if (!entry) {
		printk(KERN_ERR "can not alloc irq_pin_list (%d,%d,%d)\n",
				node, apic, pin);
		return -ENOMEM;
	}
	entry->apic = apic;
	entry->pin = pin;

	*last = entry;
	return 0;
}

static void add_pin_to_irq_node(struct irq_cfg *cfg, int node, int apic, int pin)
{
	if (add_pin_to_irq_node_nopanic(cfg, node, apic, pin))
		panic("IO-APIC: failed to add irq-pin. Can not proceed\n");
}

/*
 * Reroute an IRQ to a different pin.
 */
static void __init replace_pin_at_irq_node(struct irq_cfg *cfg, int node,
					   int oldapic, int oldpin,
					   int newapic, int newpin)
{
	struct irq_pin_list *entry;

	for_each_irq_pin(entry, cfg->irq_2_pin) {
		if (entry->apic == oldapic && entry->pin == oldpin) {
			entry->apic = newapic;
			entry->pin = newpin;
			/* every one is different, right? */
			return;
		}
	}

	/* old apic/pin didn't exist, so just add new ones */
	add_pin_to_irq_node(cfg, node, newapic, newpin);
}

static void __io_apic_modify_irq(struct irq_pin_list *entry,
				 int mask_and, int mask_or,
				 void (*final)(struct irq_pin_list *entry))
{
	unsigned int reg, pin;

	pin = entry->pin;
	reg = io_apic_read(entry->apic, 0x10 + pin * 2);
	reg &= mask_and;
	reg |= mask_or;
	io_apic_modify(entry->apic, 0x10 + pin * 2, reg);
	if (final)
		final(entry);
}

static void io_apic_modify_irq(struct irq_cfg *cfg,
			       int mask_and, int mask_or,
			       void (*final)(struct irq_pin_list *entry))
{
	struct irq_pin_list *entry;

	for_each_irq_pin(entry, cfg->irq_2_pin)
		__io_apic_modify_irq(entry, mask_and, mask_or, final);
}

static void __mask_and_edge_IO_APIC_irq(struct irq_pin_list *entry)
{
	__io_apic_modify_irq(entry, ~IO_APIC_REDIR_LEVEL_TRIGGER,
			     IO_APIC_REDIR_MASKED, NULL);
}

static void __unmask_and_level_IO_APIC_irq(struct irq_pin_list *entry)
{
	__io_apic_modify_irq(entry, ~IO_APIC_REDIR_MASKED,
			     IO_APIC_REDIR_LEVEL_TRIGGER, NULL);
}

static void __unmask_IO_APIC_irq(struct irq_cfg *cfg)
{
	io_apic_modify_irq(cfg, ~IO_APIC_REDIR_MASKED, 0, NULL);
}

static void io_apic_sync(struct irq_pin_list *entry)
{
	/*
	 * Synchronize the IO-APIC and the CPU by doing
	 * a dummy read from the IO-APIC
	 */
	struct io_apic __iomem *io_apic;
	io_apic = io_apic_base(entry->apic);
	readl(&io_apic->data);
}

static void __mask_IO_APIC_irq(struct irq_cfg *cfg)
{
	io_apic_modify_irq(cfg, ~0, IO_APIC_REDIR_MASKED, &io_apic_sync);
}

static void mask_IO_APIC_irq_desc(struct irq_desc *desc)
{
	struct irq_cfg *cfg = desc->chip_data;
	unsigned long flags;

	BUG_ON(!cfg);

	raw_spin_lock_irqsave(&ioapic_lock, flags);
	__mask_IO_APIC_irq(cfg);
	raw_spin_unlock_irqrestore(&ioapic_lock, flags);
}

static void unmask_IO_APIC_irq_desc(struct irq_desc *desc)
{
	struct irq_cfg *cfg = desc->chip_data;
	unsigned long flags;

	raw_spin_lock_irqsave(&ioapic_lock, flags);
	__unmask_IO_APIC_irq(cfg);
	raw_spin_unlock_irqrestore(&ioapic_lock, flags);
}

static void mask_IO_APIC_irq(unsigned int irq)
{
	struct irq_desc *desc = irq_to_desc(irq);

	mask_IO_APIC_irq_desc(desc);
}
static void unmask_IO_APIC_irq(unsigned int irq)
{
	struct irq_desc *desc = irq_to_desc(irq);

	unmask_IO_APIC_irq_desc(desc);
}

static void clear_IO_APIC_pin(unsigned int apic, unsigned int pin)
{
	struct IO_APIC_route_entry entry;

	/* Check delivery_mode to be sure we're not clearing an SMI pin */
	entry = ioapic_read_entry(apic, pin);
	if (entry.delivery_mode == dest_SMI)
		return;
	/*
	 * Disable it in the IO-APIC irq-routing table:
	 */
	ioapic_mask_entry(apic, pin);
}

static void clear_IO_APIC (void)
{
	int apic, pin;

	for (apic = 0; apic < nr_ioapics; apic++)
		for (pin = 0; pin < nr_ioapic_registers[apic]; pin++)
			clear_IO_APIC_pin(apic, pin);
}

#ifdef CONFIG_X86_32
/*
 * support for broken MP BIOSs, enables hand-redirection of PIRQ0-7 to
 * specific CPU-side IRQs.
 */

#define MAX_PIRQS 8
static int pirq_entries[MAX_PIRQS] = {
	[0 ... MAX_PIRQS - 1] = -1
};

static int __init ioapic_pirq_setup(char *str)
{
	int i, max;
	int ints[MAX_PIRQS+1];

	get_options(str, ARRAY_SIZE(ints), ints);

	apic_printk(APIC_VERBOSE, KERN_INFO
			"PIRQ redirection, working around broken MP-BIOS.\n");
	max = MAX_PIRQS;
	if (ints[0] < MAX_PIRQS)
		max = ints[0];

	for (i = 0; i < max; i++) {
		apic_printk(APIC_VERBOSE, KERN_DEBUG
				"... PIRQ%d -> IRQ %d\n", i, ints[i+1]);
		/*
		 * PIRQs are mapped upside down, usually.
		 */
		pirq_entries[MAX_PIRQS-i-1] = ints[i+1];
	}
	return 1;
}

__setup("pirq=", ioapic_pirq_setup);
#endif /* CONFIG_X86_32 */

struct IO_APIC_route_entry **alloc_ioapic_entries(void)
{
	int apic;
	struct IO_APIC_route_entry **ioapic_entries;

	ioapic_entries = kzalloc(sizeof(*ioapic_entries) * nr_ioapics,
				GFP_ATOMIC);
	if (!ioapic_entries)
		return 0;

	for (apic = 0; apic < nr_ioapics; apic++) {
		ioapic_entries[apic] =
			kzalloc(sizeof(struct IO_APIC_route_entry) *
				nr_ioapic_registers[apic], GFP_ATOMIC);
		if (!ioapic_entries[apic])
			goto nomem;
	}

	return ioapic_entries;

nomem:
	while (--apic >= 0)
		kfree(ioapic_entries[apic]);
	kfree(ioapic_entries);

	return 0;
}

/*
 * Saves all the IO-APIC RTE's
 */
int save_IO_APIC_setup(struct IO_APIC_route_entry **ioapic_entries)
{
	int apic, pin;

	if (!ioapic_entries)
		return -ENOMEM;

	for (apic = 0; apic < nr_ioapics; apic++) {
		if (!ioapic_entries[apic])
			return -ENOMEM;

		for (pin = 0; pin < nr_ioapic_registers[apic]; pin++)
			ioapic_entries[apic][pin] =
				ioapic_read_entry(apic, pin);
	}

	return 0;
}

/*
 * Mask all IO APIC entries.
 */
void mask_IO_APIC_setup(struct IO_APIC_route_entry **ioapic_entries)
{
	int apic, pin;

	if (!ioapic_entries)
		return;

	for (apic = 0; apic < nr_ioapics; apic++) {
		if (!ioapic_entries[apic])
			break;

		for (pin = 0; pin < nr_ioapic_registers[apic]; pin++) {
			struct IO_APIC_route_entry entry;

			entry = ioapic_entries[apic][pin];
			if (!entry.mask) {
				entry.mask = 1;
				ioapic_write_entry(apic, pin, entry);
			}
		}
	}
}

/*
 * Restore IO APIC entries which was saved in ioapic_entries.
 */
int restore_IO_APIC_setup(struct IO_APIC_route_entry **ioapic_entries)
{
	int apic, pin;

	if (!ioapic_entries)
		return -ENOMEM;

	for (apic = 0; apic < nr_ioapics; apic++) {
		if (!ioapic_entries[apic])
			return -ENOMEM;

		for (pin = 0; pin < nr_ioapic_registers[apic]; pin++)
			ioapic_write_entry(apic, pin,
					ioapic_entries[apic][pin]);
	}
	return 0;
}

void free_ioapic_entries(struct IO_APIC_route_entry **ioapic_entries)
{
	int apic;

	for (apic = 0; apic < nr_ioapics; apic++)
		kfree(ioapic_entries[apic]);

	kfree(ioapic_entries);
}

/*
 * Find the IRQ entry number of a certain pin.
 */
static int find_irq_entry(int apic, int pin, int type)
{
	int i;

	for (i = 0; i < mp_irq_entries; i++)
		if (mp_irqs[i].irqtype == type &&
		    (mp_irqs[i].dstapic == mp_ioapics[apic].apicid ||
		     mp_irqs[i].dstapic == MP_APIC_ALL) &&
		    mp_irqs[i].dstirq == pin)
			return i;

	return -1;
}

/*
 * Find the pin to which IRQ[irq] (ISA) is connected
 */
static int __init find_isa_irq_pin(int irq, int type)
{
	int i;

	for (i = 0; i < mp_irq_entries; i++) {
		int lbus = mp_irqs[i].srcbus;

		if (test_bit(lbus, mp_bus_not_pci) &&
		    (mp_irqs[i].irqtype == type) &&
		    (mp_irqs[i].srcbusirq == irq))

			return mp_irqs[i].dstirq;
	}
	return -1;
}

static int __init find_isa_irq_apic(int irq, int type)
{
	int i;

	for (i = 0; i < mp_irq_entries; i++) {
		int lbus = mp_irqs[i].srcbus;

		if (test_bit(lbus, mp_bus_not_pci) &&
		    (mp_irqs[i].irqtype == type) &&
		    (mp_irqs[i].srcbusirq == irq))
			break;
	}
	if (i < mp_irq_entries) {
		int apic;
		for(apic = 0; apic < nr_ioapics; apic++) {
			if (mp_ioapics[apic].apicid == mp_irqs[i].dstapic)
				return apic;
		}
	}

	return -1;
}

#if defined(CONFIG_EISA) || defined(CONFIG_MCA)
/*
 * EISA Edge/Level control register, ELCR
 */
static int EISA_ELCR(unsigned int irq)
{
	if (irq < nr_legacy_irqs) {
		unsigned int port = 0x4d0 + (irq >> 3);
		return (inb(port) >> (irq & 7)) & 1;
	}
	apic_printk(APIC_VERBOSE, KERN_INFO
			"Broken MPtable reports ISA irq %d\n", irq);
	return 0;
}

#endif

/* ISA interrupts are always polarity zero edge triggered,
 * when listed as conforming in the MP table. */

#define default_ISA_trigger(idx)	(0)
#define default_ISA_polarity(idx)	(0)

/* EISA interrupts are always polarity zero and can be edge or level
 * trigger depending on the ELCR value.  If an interrupt is listed as
 * EISA conforming in the MP table, that means its trigger type must
 * be read in from the ELCR */

#define default_EISA_trigger(idx)	(EISA_ELCR(mp_irqs[idx].srcbusirq))
#define default_EISA_polarity(idx)	default_ISA_polarity(idx)

/* PCI interrupts are always polarity one level triggered,
 * when listed as conforming in the MP table. */

#define default_PCI_trigger(idx)	(1)
#define default_PCI_polarity(idx)	(1)

/* MCA interrupts are always polarity zero level triggered,
 * when listed as conforming in the MP table. */

#define default_MCA_trigger(idx)	(1)
#define default_MCA_polarity(idx)	default_ISA_polarity(idx)

static int MPBIOS_polarity(int idx)
{
	int bus = mp_irqs[idx].srcbus;
	int polarity;

	/*
	 * Determine IRQ line polarity (high active or low active):
	 */
	switch (mp_irqs[idx].irqflag & 3)
	{
		case 0: /* conforms, ie. bus-type dependent polarity */
			if (test_bit(bus, mp_bus_not_pci))
				polarity = default_ISA_polarity(idx);
			else
				polarity = default_PCI_polarity(idx);
			break;
		case 1: /* high active */
		{
			polarity = 0;
			break;
		}
		case 2: /* reserved */
		{
			printk(KERN_WARNING "broken BIOS!!\n");
			polarity = 1;
			break;
		}
		case 3: /* low active */
		{
			polarity = 1;
			break;
		}
		default: /* invalid */
		{
			printk(KERN_WARNING "broken BIOS!!\n");
			polarity = 1;
			break;
		}
	}
	return polarity;
}

static int MPBIOS_trigger(int idx)
{
	int bus = mp_irqs[idx].srcbus;
	int trigger;

	/*
	 * Determine IRQ trigger mode (edge or level sensitive):
	 */
	switch ((mp_irqs[idx].irqflag>>2) & 3)
	{
		case 0: /* conforms, ie. bus-type dependent */
			if (test_bit(bus, mp_bus_not_pci))
				trigger = default_ISA_trigger(idx);
			else
				trigger = default_PCI_trigger(idx);
#if defined(CONFIG_EISA) || defined(CONFIG_MCA)
			switch (mp_bus_id_to_type[bus]) {
				case MP_BUS_ISA: /* ISA pin */
				{
					/* set before the switch */
					break;
				}
				case MP_BUS_EISA: /* EISA pin */
				{
					trigger = default_EISA_trigger(idx);
					break;
				}
				case MP_BUS_PCI: /* PCI pin */
				{
					/* set before the switch */
					break;
				}
				case MP_BUS_MCA: /* MCA pin */
				{
					trigger = default_MCA_trigger(idx);
					break;
				}
				default:
				{
					printk(KERN_WARNING "broken BIOS!!\n");
					trigger = 1;
					break;
				}
			}
#endif
			break;
		case 1: /* edge */
		{
			trigger = 0;
			break;
		}
		case 2: /* reserved */
		{
			printk(KERN_WARNING "broken BIOS!!\n");
			trigger = 1;
			break;
		}
		case 3: /* level */
		{
			trigger = 1;
			break;
		}
		default: /* invalid */
		{
			printk(KERN_WARNING "broken BIOS!!\n");
			trigger = 0;
			break;
		}
	}
	return trigger;
}

static inline int irq_polarity(int idx)
{
	return MPBIOS_polarity(idx);
}

static inline int irq_trigger(int idx)
{
	return MPBIOS_trigger(idx);
}

int (*ioapic_renumber_irq)(int ioapic, int irq);
static int pin_2_irq(int idx, int apic, int pin)
{
	int irq, i;
	int bus = mp_irqs[idx].srcbus;

	/*
	 * Debugging check, we are in big trouble if this message pops up!
	 */
	if (mp_irqs[idx].dstirq != pin)
		printk(KERN_ERR "broken BIOS or MPTABLE parser, ayiee!!\n");

	if (test_bit(bus, mp_bus_not_pci)) {
		irq = mp_irqs[idx].srcbusirq;
	} else {
		/*
		 * PCI IRQs are mapped in order
		 */
		i = irq = 0;
		while (i < apic)
			irq += nr_ioapic_registers[i++];
		irq += pin;
		/*
                 * For MPS mode, so far only needed by ES7000 platform
                 */
		if (ioapic_renumber_irq)
			irq = ioapic_renumber_irq(apic, irq);
	}

#ifdef CONFIG_X86_32
	/*
	 * PCI IRQ command line redirection. Yes, limits are hardcoded.
	 */
	if ((pin >= 16) && (pin <= 23)) {
		if (pirq_entries[pin-16] != -1) {
			if (!pirq_entries[pin-16]) {
				apic_printk(APIC_VERBOSE, KERN_DEBUG
						"disabling PIRQ%d\n", pin-16);
			} else {
				irq = pirq_entries[pin-16];
				apic_printk(APIC_VERBOSE, KERN_DEBUG
						"using PIRQ%d -> IRQ %d\n",
						pin-16, irq);
			}
		}
	}
#endif

	return irq;
}

/*
 * Find a specific PCI IRQ entry.
 * Not an __init, possibly needed by modules
 */
int IO_APIC_get_PCI_irq_vector(int bus, int slot, int pin,
				struct io_apic_irq_attr *irq_attr)
{
	int apic, i, best_guess = -1;

	apic_printk(APIC_DEBUG,
		    "querying PCI -> IRQ mapping bus:%d, slot:%d, pin:%d.\n",
		    bus, slot, pin);
	if (test_bit(bus, mp_bus_not_pci)) {
		apic_printk(APIC_VERBOSE,
			    "PCI BIOS passed nonexistent PCI bus %d!\n", bus);
		return -1;
	}
	for (i = 0; i < mp_irq_entries; i++) {
		int lbus = mp_irqs[i].srcbus;

		for (apic = 0; apic < nr_ioapics; apic++)
			if (mp_ioapics[apic].apicid == mp_irqs[i].dstapic ||
			    mp_irqs[i].dstapic == MP_APIC_ALL)
				break;

		if (!test_bit(lbus, mp_bus_not_pci) &&
		    !mp_irqs[i].irqtype &&
		    (bus == lbus) &&
		    (slot == ((mp_irqs[i].srcbusirq >> 2) & 0x1f))) {
			int irq = pin_2_irq(i, apic, mp_irqs[i].dstirq);

			if (!(apic || IO_APIC_IRQ(irq)))
				continue;

			if (pin == (mp_irqs[i].srcbusirq & 3)) {
				set_io_apic_irq_attr(irq_attr, apic,
						     mp_irqs[i].dstirq,
						     irq_trigger(i),
						     irq_polarity(i));
				return irq;
			}
			/*
			 * Use the first all-but-pin matching entry as a
			 * best-guess fuzzy result for broken mptables.
			 */
			if (best_guess < 0) {
				set_io_apic_irq_attr(irq_attr, apic,
						     mp_irqs[i].dstirq,
						     irq_trigger(i),
						     irq_polarity(i));
				best_guess = irq;
			}
		}
	}
	return best_guess;
}
EXPORT_SYMBOL(IO_APIC_get_PCI_irq_vector);

void lock_vector_lock(void)
{
	/* Used to the online set of cpus does not change
	 * during assign_irq_vector.
	 */
	raw_spin_lock(&vector_lock);
}

void unlock_vector_lock(void)
{
	raw_spin_unlock(&vector_lock);
}

static int
__assign_irq_vector(int irq, struct irq_cfg *cfg, const struct cpumask *mask)
{
	/*
	 * NOTE! The local APIC isn't very good at handling
	 * multiple interrupts at the same interrupt level.
	 * As the interrupt level is determined by taking the
	 * vector number and shifting that right by 4, we
	 * want to spread these out a bit so that they don't
	 * all fall in the same interrupt level.
	 *
	 * Also, we've got to be careful not to trash gate
	 * 0x80, because int 0x80 is hm, kind of importantish. ;)
	 */
	static int current_vector = FIRST_EXTERNAL_VECTOR + VECTOR_OFFSET_START;
	static int current_offset = VECTOR_OFFSET_START % 8;
	unsigned int old_vector;
	int cpu, err;
	cpumask_var_t tmp_mask;

	if (cfg->move_in_progress)
		return -EBUSY;

	if (!alloc_cpumask_var(&tmp_mask, GFP_ATOMIC))
		return -ENOMEM;

	old_vector = cfg->vector;
	if (old_vector) {
		cpumask_and(tmp_mask, mask, cpu_online_mask);
		cpumask_and(tmp_mask, cfg->domain, tmp_mask);
		if (!cpumask_empty(tmp_mask)) {
			free_cpumask_var(tmp_mask);
			return 0;
		}
	}

	/* Only try and allocate irqs on cpus that are present */
	err = -ENOSPC;
	for_each_cpu_and(cpu, mask, cpu_online_mask) {
		int new_cpu;
		int vector, offset;

		apic->vector_allocation_domain(cpu, tmp_mask);

		vector = current_vector;
		offset = current_offset;
next:
		vector += 8;
		if (vector >= first_system_vector) {
			/* If out of vectors on large boxen, must share them. */
			offset = (offset + 1) % 8;
			vector = FIRST_EXTERNAL_VECTOR + offset;
		}
		if (unlikely(current_vector == vector))
			continue;

		if (test_bit(vector, used_vectors))
			goto next;

		for_each_cpu_and(new_cpu, tmp_mask, cpu_online_mask)
			if (per_cpu(vector_irq, new_cpu)[vector] != -1)
				goto next;
		/* Found one! */
		current_vector = vector;
		current_offset = offset;
		if (old_vector) {
			cfg->move_in_progress = 1;
			cpumask_copy(cfg->old_domain, cfg->domain);
		}
		for_each_cpu_and(new_cpu, tmp_mask, cpu_online_mask)
			per_cpu(vector_irq, new_cpu)[vector] = irq;
		cfg->vector = vector;
		cpumask_copy(cfg->domain, tmp_mask);
		err = 0;
		break;
	}
	free_cpumask_var(tmp_mask);
	return err;
}

int assign_irq_vector(int irq, struct irq_cfg *cfg, const struct cpumask *mask)
{
	int err;
	unsigned long flags;

	raw_spin_lock_irqsave(&vector_lock, flags);
	err = __assign_irq_vector(irq, cfg, mask);
	raw_spin_unlock_irqrestore(&vector_lock, flags);
	return err;
}

static void __clear_irq_vector(int irq, struct irq_cfg *cfg)
{
	int cpu, vector;

	BUG_ON(!cfg->vector);

	vector = cfg->vector;
	for_each_cpu_and(cpu, cfg->domain, cpu_online_mask)
		per_cpu(vector_irq, cpu)[vector] = -1;

	cfg->vector = 0;
	cpumask_clear(cfg->domain);

	if (likely(!cfg->move_in_progress))
		return;
	for_each_cpu_and(cpu, cfg->old_domain, cpu_online_mask) {
		for (vector = FIRST_EXTERNAL_VECTOR; vector < NR_VECTORS;
								vector++) {
			if (per_cpu(vector_irq, cpu)[vector] != irq)
				continue;
			per_cpu(vector_irq, cpu)[vector] = -1;
			break;
		}
	}
	cfg->move_in_progress = 0;
}

void __setup_vector_irq(int cpu)
{
	/* Initialize vector_irq on a new cpu */
	int irq, vector;
	struct irq_cfg *cfg;
	struct irq_desc *desc;

	/*
	 * vector_lock will make sure that we don't run into irq vector
	 * assignments that might be happening on another cpu in parallel,
	 * while we setup our initial vector to irq mappings.
	 */
<<<<<<< HEAD
	spin_lock(&vector_lock);
=======
	raw_spin_lock(&vector_lock);
>>>>>>> d02e30c3
	/* Mark the inuse vectors */
	for_each_irq_desc(irq, desc) {
		cfg = desc->chip_data;
		if (!cpumask_test_cpu(cpu, cfg->domain))
			continue;
		vector = cfg->vector;
		per_cpu(vector_irq, cpu)[vector] = irq;
	}
	/* Mark the free vectors */
	for (vector = 0; vector < NR_VECTORS; ++vector) {
		irq = per_cpu(vector_irq, cpu)[vector];
		if (irq < 0)
			continue;

		cfg = irq_cfg(irq);
		if (!cpumask_test_cpu(cpu, cfg->domain))
			per_cpu(vector_irq, cpu)[vector] = -1;
	}
<<<<<<< HEAD
	spin_unlock(&vector_lock);
=======
	raw_spin_unlock(&vector_lock);
>>>>>>> d02e30c3
}

static struct irq_chip ioapic_chip;
static struct irq_chip ir_ioapic_chip;

#define IOAPIC_AUTO     -1
#define IOAPIC_EDGE     0
#define IOAPIC_LEVEL    1

#ifdef CONFIG_X86_32
static inline int IO_APIC_irq_trigger(int irq)
{
	int apic, idx, pin;

	for (apic = 0; apic < nr_ioapics; apic++) {
		for (pin = 0; pin < nr_ioapic_registers[apic]; pin++) {
			idx = find_irq_entry(apic, pin, mp_INT);
			if ((idx != -1) && (irq == pin_2_irq(idx, apic, pin)))
				return irq_trigger(idx);
		}
	}
	/*
         * nonexistent IRQs are edge default
         */
	return 0;
}
#else
static inline int IO_APIC_irq_trigger(int irq)
{
	return 1;
}
#endif

static void ioapic_register_intr(int irq, struct irq_desc *desc, unsigned long trigger)
{

	if ((trigger == IOAPIC_AUTO && IO_APIC_irq_trigger(irq)) ||
	    trigger == IOAPIC_LEVEL)
		desc->status |= IRQ_LEVEL;
	else
		desc->status &= ~IRQ_LEVEL;

	if (irq_remapped(irq)) {
		desc->status |= IRQ_MOVE_PCNTXT;
		if (trigger)
			set_irq_chip_and_handler_name(irq, &ir_ioapic_chip,
						      handle_fasteoi_irq,
						     "fasteoi");
		else
			set_irq_chip_and_handler_name(irq, &ir_ioapic_chip,
						      handle_edge_irq, "edge");
		return;
	}

	if ((trigger == IOAPIC_AUTO && IO_APIC_irq_trigger(irq)) ||
	    trigger == IOAPIC_LEVEL)
		set_irq_chip_and_handler_name(irq, &ioapic_chip,
					      handle_fasteoi_irq,
					      "fasteoi");
	else
		set_irq_chip_and_handler_name(irq, &ioapic_chip,
					      handle_edge_irq, "edge");
}

int setup_ioapic_entry(int apic_id, int irq,
		       struct IO_APIC_route_entry *entry,
		       unsigned int destination, int trigger,
		       int polarity, int vector, int pin)
{
	/*
	 * add it to the IO-APIC irq-routing table:
	 */
	memset(entry,0,sizeof(*entry));

	if (intr_remapping_enabled) {
		struct intel_iommu *iommu = map_ioapic_to_ir(apic_id);
		struct irte irte;
		struct IR_IO_APIC_route_entry *ir_entry =
			(struct IR_IO_APIC_route_entry *) entry;
		int index;

		if (!iommu)
			panic("No mapping iommu for ioapic %d\n", apic_id);

		index = alloc_irte(iommu, irq, 1);
		if (index < 0)
			panic("Failed to allocate IRTE for ioapic %d\n", apic_id);

		memset(&irte, 0, sizeof(irte));

		irte.present = 1;
		irte.dst_mode = apic->irq_dest_mode;
		/*
		 * Trigger mode in the IRTE will always be edge, and the
		 * actual level or edge trigger will be setup in the IO-APIC
		 * RTE. This will help simplify level triggered irq migration.
		 * For more details, see the comments above explainig IO-APIC
		 * irq migration in the presence of interrupt-remapping.
		 */
		irte.trigger_mode = 0;
		irte.dlvry_mode = apic->irq_delivery_mode;
		irte.vector = vector;
		irte.dest_id = IRTE_DEST(destination);

		/* Set source-id of interrupt request */
		set_ioapic_sid(&irte, apic_id);

		modify_irte(irq, &irte);

		ir_entry->index2 = (index >> 15) & 0x1;
		ir_entry->zero = 0;
		ir_entry->format = 1;
		ir_entry->index = (index & 0x7fff);
		/*
		 * IO-APIC RTE will be configured with virtual vector.
		 * irq handler will do the explicit EOI to the io-apic.
		 */
		ir_entry->vector = pin;
	} else {
		entry->delivery_mode = apic->irq_delivery_mode;
		entry->dest_mode = apic->irq_dest_mode;
		entry->dest = destination;
		entry->vector = vector;
	}

	entry->mask = 0;				/* enable IRQ */
	entry->trigger = trigger;
	entry->polarity = polarity;

	/* Mask level triggered irqs.
	 * Use IRQ_DELAYED_DISABLE for edge triggered irqs.
	 */
	if (trigger)
		entry->mask = 1;
	return 0;
}

static void setup_IO_APIC_irq(int apic_id, int pin, unsigned int irq, struct irq_desc *desc,
			      int trigger, int polarity)
{
	struct irq_cfg *cfg;
	struct IO_APIC_route_entry entry;
	unsigned int dest;

	if (!IO_APIC_IRQ(irq))
		return;

	cfg = desc->chip_data;

	/*
	 * For legacy irqs, cfg->domain starts with cpu 0 for legacy
	 * controllers like 8259. Now that IO-APIC can handle this irq, update
	 * the cfg->domain.
	 */
	if (irq < nr_legacy_irqs && cpumask_test_cpu(0, cfg->domain))
		apic->vector_allocation_domain(0, cfg->domain);

	if (assign_irq_vector(irq, cfg, apic->target_cpus()))
		return;

	dest = apic->cpu_mask_to_apicid_and(cfg->domain, apic->target_cpus());

	apic_printk(APIC_VERBOSE,KERN_DEBUG
		    "IOAPIC[%d]: Set routing entry (%d-%d -> 0x%x -> "
		    "IRQ %d Mode:%i Active:%i)\n",
		    apic_id, mp_ioapics[apic_id].apicid, pin, cfg->vector,
		    irq, trigger, polarity);


	if (setup_ioapic_entry(mp_ioapics[apic_id].apicid, irq, &entry,
			       dest, trigger, polarity, cfg->vector, pin)) {
		printk("Failed to setup ioapic entry for ioapic  %d, pin %d\n",
		       mp_ioapics[apic_id].apicid, pin);
		__clear_irq_vector(irq, cfg);
		return;
	}

	ioapic_register_intr(irq, desc, trigger);
	if (irq < nr_legacy_irqs)
		disable_8259A_irq(irq);

	ioapic_write_entry(apic_id, pin, entry);
}

static struct {
	DECLARE_BITMAP(pin_programmed, MP_MAX_IOAPIC_PIN + 1);
} mp_ioapic_routing[MAX_IO_APICS];

static void __init setup_IO_APIC_irqs(void)
{
	int apic_id = 0, pin, idx, irq;
	int notcon = 0;
	struct irq_desc *desc;
	struct irq_cfg *cfg;
	int node = cpu_to_node(boot_cpu_id);

	apic_printk(APIC_VERBOSE, KERN_DEBUG "init IO_APIC IRQs\n");

#ifdef CONFIG_ACPI
	if (!acpi_disabled && acpi_ioapic) {
		apic_id = mp_find_ioapic(0);
		if (apic_id < 0)
			apic_id = 0;
	}
#endif

	for (pin = 0; pin < nr_ioapic_registers[apic_id]; pin++) {
		idx = find_irq_entry(apic_id, pin, mp_INT);
		if (idx == -1) {
			if (!notcon) {
				notcon = 1;
				apic_printk(APIC_VERBOSE,
					KERN_DEBUG " %d-%d",
					mp_ioapics[apic_id].apicid, pin);
			} else
				apic_printk(APIC_VERBOSE, " %d-%d",
					mp_ioapics[apic_id].apicid, pin);
			continue;
		}
		if (notcon) {
			apic_printk(APIC_VERBOSE,
				" (apicid-pin) not connected\n");
			notcon = 0;
		}

		irq = pin_2_irq(idx, apic_id, pin);

		/*
		 * Skip the timer IRQ if there's a quirk handler
		 * installed and if it returns 1:
		 */
		if (apic->multi_timer_check &&
				apic->multi_timer_check(apic_id, irq))
			continue;

		desc = irq_to_desc_alloc_node(irq, node);
		if (!desc) {
			printk(KERN_INFO "can not get irq_desc for %d\n", irq);
			continue;
		}
		cfg = desc->chip_data;
		add_pin_to_irq_node(cfg, node, apic_id, pin);
		/*
		 * don't mark it in pin_programmed, so later acpi could
		 * set it correctly when irq < 16
		 */
		setup_IO_APIC_irq(apic_id, pin, irq, desc,
				irq_trigger(idx), irq_polarity(idx));
	}

	if (notcon)
		apic_printk(APIC_VERBOSE,
			" (apicid-pin) not connected\n");
}

/*
 * for the gsit that is not in first ioapic
 * but could not use acpi_register_gsi()
 * like some special sci in IBM x3330
 */
void setup_IO_APIC_irq_extra(u32 gsi)
{
	int apic_id = 0, pin, idx, irq;
	int node = cpu_to_node(boot_cpu_id);
	struct irq_desc *desc;
	struct irq_cfg *cfg;

	/*
	 * Convert 'gsi' to 'ioapic.pin'.
	 */
	apic_id = mp_find_ioapic(gsi);
	if (apic_id < 0)
		return;

	pin = mp_find_ioapic_pin(apic_id, gsi);
	idx = find_irq_entry(apic_id, pin, mp_INT);
	if (idx == -1)
		return;

	irq = pin_2_irq(idx, apic_id, pin);
#ifdef CONFIG_SPARSE_IRQ
	desc = irq_to_desc(irq);
	if (desc)
		return;
#endif
	desc = irq_to_desc_alloc_node(irq, node);
	if (!desc) {
		printk(KERN_INFO "can not get irq_desc for %d\n", irq);
		return;
	}

	cfg = desc->chip_data;
	add_pin_to_irq_node(cfg, node, apic_id, pin);

	if (test_bit(pin, mp_ioapic_routing[apic_id].pin_programmed)) {
		pr_debug("Pin %d-%d already programmed\n",
			 mp_ioapics[apic_id].apicid, pin);
		return;
	}
	set_bit(pin, mp_ioapic_routing[apic_id].pin_programmed);

	setup_IO_APIC_irq(apic_id, pin, irq, desc,
			irq_trigger(idx), irq_polarity(idx));
}

/*
 * Set up the timer pin, possibly with the 8259A-master behind.
 */
static void __init setup_timer_IRQ0_pin(unsigned int apic_id, unsigned int pin,
					int vector)
{
	struct IO_APIC_route_entry entry;

	if (intr_remapping_enabled)
		return;

	memset(&entry, 0, sizeof(entry));

	/*
	 * We use logical delivery to get the timer IRQ
	 * to the first CPU.
	 */
	entry.dest_mode = apic->irq_dest_mode;
	entry.mask = 0;			/* don't mask IRQ for edge */
	entry.dest = apic->cpu_mask_to_apicid(apic->target_cpus());
	entry.delivery_mode = apic->irq_delivery_mode;
	entry.polarity = 0;
	entry.trigger = 0;
	entry.vector = vector;

	/*
	 * The timer IRQ doesn't have to know that behind the
	 * scene we may have a 8259A-master in AEOI mode ...
	 */
	set_irq_chip_and_handler_name(0, &ioapic_chip, handle_edge_irq, "edge");

	/*
	 * Add it to the IO-APIC irq-routing table:
	 */
	ioapic_write_entry(apic_id, pin, entry);
}


__apicdebuginit(void) print_IO_APIC(void)
{
	int apic, i;
	union IO_APIC_reg_00 reg_00;
	union IO_APIC_reg_01 reg_01;
	union IO_APIC_reg_02 reg_02;
	union IO_APIC_reg_03 reg_03;
	unsigned long flags;
	struct irq_cfg *cfg;
	struct irq_desc *desc;
	unsigned int irq;

	printk(KERN_DEBUG "number of MP IRQ sources: %d.\n", mp_irq_entries);
	for (i = 0; i < nr_ioapics; i++)
		printk(KERN_DEBUG "number of IO-APIC #%d registers: %d.\n",
		       mp_ioapics[i].apicid, nr_ioapic_registers[i]);

	/*
	 * We are a bit conservative about what we expect.  We have to
	 * know about every hardware change ASAP.
	 */
	printk(KERN_INFO "testing the IO APIC.......................\n");

	for (apic = 0; apic < nr_ioapics; apic++) {

	raw_spin_lock_irqsave(&ioapic_lock, flags);
	reg_00.raw = io_apic_read(apic, 0);
	reg_01.raw = io_apic_read(apic, 1);
	if (reg_01.bits.version >= 0x10)
		reg_02.raw = io_apic_read(apic, 2);
	if (reg_01.bits.version >= 0x20)
		reg_03.raw = io_apic_read(apic, 3);
	raw_spin_unlock_irqrestore(&ioapic_lock, flags);

	printk("\n");
	printk(KERN_DEBUG "IO APIC #%d......\n", mp_ioapics[apic].apicid);
	printk(KERN_DEBUG ".... register #00: %08X\n", reg_00.raw);
	printk(KERN_DEBUG ".......    : physical APIC id: %02X\n", reg_00.bits.ID);
	printk(KERN_DEBUG ".......    : Delivery Type: %X\n", reg_00.bits.delivery_type);
	printk(KERN_DEBUG ".......    : LTS          : %X\n", reg_00.bits.LTS);

	printk(KERN_DEBUG ".... register #01: %08X\n", *(int *)&reg_01);
	printk(KERN_DEBUG ".......     : max redirection entries: %04X\n", reg_01.bits.entries);

	printk(KERN_DEBUG ".......     : PRQ implemented: %X\n", reg_01.bits.PRQ);
	printk(KERN_DEBUG ".......     : IO APIC version: %04X\n", reg_01.bits.version);

	/*
	 * Some Intel chipsets with IO APIC VERSION of 0x1? don't have reg_02,
	 * but the value of reg_02 is read as the previous read register
	 * value, so ignore it if reg_02 == reg_01.
	 */
	if (reg_01.bits.version >= 0x10 && reg_02.raw != reg_01.raw) {
		printk(KERN_DEBUG ".... register #02: %08X\n", reg_02.raw);
		printk(KERN_DEBUG ".......     : arbitration: %02X\n", reg_02.bits.arbitration);
	}

	/*
	 * Some Intel chipsets with IO APIC VERSION of 0x2? don't have reg_02
	 * or reg_03, but the value of reg_0[23] is read as the previous read
	 * register value, so ignore it if reg_03 == reg_0[12].
	 */
	if (reg_01.bits.version >= 0x20 && reg_03.raw != reg_02.raw &&
	    reg_03.raw != reg_01.raw) {
		printk(KERN_DEBUG ".... register #03: %08X\n", reg_03.raw);
		printk(KERN_DEBUG ".......     : Boot DT    : %X\n", reg_03.bits.boot_DT);
	}

	printk(KERN_DEBUG ".... IRQ redirection table:\n");

	printk(KERN_DEBUG " NR Dst Mask Trig IRR Pol"
			  " Stat Dmod Deli Vect:   \n");

	for (i = 0; i <= reg_01.bits.entries; i++) {
		struct IO_APIC_route_entry entry;

		entry = ioapic_read_entry(apic, i);

		printk(KERN_DEBUG " %02x %03X ",
			i,
			entry.dest
		);

		printk("%1d    %1d    %1d   %1d   %1d    %1d    %1d    %02X\n",
			entry.mask,
			entry.trigger,
			entry.irr,
			entry.polarity,
			entry.delivery_status,
			entry.dest_mode,
			entry.delivery_mode,
			entry.vector
		);
	}
	}
	printk(KERN_DEBUG "IRQ to pin mappings:\n");
	for_each_irq_desc(irq, desc) {
		struct irq_pin_list *entry;

		cfg = desc->chip_data;
		entry = cfg->irq_2_pin;
		if (!entry)
			continue;
		printk(KERN_DEBUG "IRQ%d ", irq);
		for_each_irq_pin(entry, cfg->irq_2_pin)
			printk("-> %d:%d", entry->apic, entry->pin);
		printk("\n");
	}

	printk(KERN_INFO ".................................... done.\n");

	return;
}

__apicdebuginit(void) print_APIC_field(int base)
{
	int i;

	printk(KERN_DEBUG);

	for (i = 0; i < 8; i++)
		printk(KERN_CONT "%08x", apic_read(base + i*0x10));

	printk(KERN_CONT "\n");
}

__apicdebuginit(void) print_local_APIC(void *dummy)
{
	unsigned int i, v, ver, maxlvt;
	u64 icr;

	printk(KERN_DEBUG "printing local APIC contents on CPU#%d/%d:\n",
		smp_processor_id(), hard_smp_processor_id());
	v = apic_read(APIC_ID);
	printk(KERN_INFO "... APIC ID:      %08x (%01x)\n", v, read_apic_id());
	v = apic_read(APIC_LVR);
	printk(KERN_INFO "... APIC VERSION: %08x\n", v);
	ver = GET_APIC_VERSION(v);
	maxlvt = lapic_get_maxlvt();

	v = apic_read(APIC_TASKPRI);
	printk(KERN_DEBUG "... APIC TASKPRI: %08x (%02x)\n", v, v & APIC_TPRI_MASK);

	if (APIC_INTEGRATED(ver)) {                     /* !82489DX */
		if (!APIC_XAPIC(ver)) {
			v = apic_read(APIC_ARBPRI);
			printk(KERN_DEBUG "... APIC ARBPRI: %08x (%02x)\n", v,
			       v & APIC_ARBPRI_MASK);
		}
		v = apic_read(APIC_PROCPRI);
		printk(KERN_DEBUG "... APIC PROCPRI: %08x\n", v);
	}

	/*
	 * Remote read supported only in the 82489DX and local APIC for
	 * Pentium processors.
	 */
	if (!APIC_INTEGRATED(ver) || maxlvt == 3) {
		v = apic_read(APIC_RRR);
		printk(KERN_DEBUG "... APIC RRR: %08x\n", v);
	}

	v = apic_read(APIC_LDR);
	printk(KERN_DEBUG "... APIC LDR: %08x\n", v);
	if (!x2apic_enabled()) {
		v = apic_read(APIC_DFR);
		printk(KERN_DEBUG "... APIC DFR: %08x\n", v);
	}
	v = apic_read(APIC_SPIV);
	printk(KERN_DEBUG "... APIC SPIV: %08x\n", v);

	printk(KERN_DEBUG "... APIC ISR field:\n");
	print_APIC_field(APIC_ISR);
	printk(KERN_DEBUG "... APIC TMR field:\n");
	print_APIC_field(APIC_TMR);
	printk(KERN_DEBUG "... APIC IRR field:\n");
	print_APIC_field(APIC_IRR);

	if (APIC_INTEGRATED(ver)) {             /* !82489DX */
		if (maxlvt > 3)         /* Due to the Pentium erratum 3AP. */
			apic_write(APIC_ESR, 0);

		v = apic_read(APIC_ESR);
		printk(KERN_DEBUG "... APIC ESR: %08x\n", v);
	}

	icr = apic_icr_read();
	printk(KERN_DEBUG "... APIC ICR: %08x\n", (u32)icr);
	printk(KERN_DEBUG "... APIC ICR2: %08x\n", (u32)(icr >> 32));

	v = apic_read(APIC_LVTT);
	printk(KERN_DEBUG "... APIC LVTT: %08x\n", v);

	if (maxlvt > 3) {                       /* PC is LVT#4. */
		v = apic_read(APIC_LVTPC);
		printk(KERN_DEBUG "... APIC LVTPC: %08x\n", v);
	}
	v = apic_read(APIC_LVT0);
	printk(KERN_DEBUG "... APIC LVT0: %08x\n", v);
	v = apic_read(APIC_LVT1);
	printk(KERN_DEBUG "... APIC LVT1: %08x\n", v);

	if (maxlvt > 2) {			/* ERR is LVT#3. */
		v = apic_read(APIC_LVTERR);
		printk(KERN_DEBUG "... APIC LVTERR: %08x\n", v);
	}

	v = apic_read(APIC_TMICT);
	printk(KERN_DEBUG "... APIC TMICT: %08x\n", v);
	v = apic_read(APIC_TMCCT);
	printk(KERN_DEBUG "... APIC TMCCT: %08x\n", v);
	v = apic_read(APIC_TDCR);
	printk(KERN_DEBUG "... APIC TDCR: %08x\n", v);

	if (boot_cpu_has(X86_FEATURE_EXTAPIC)) {
		v = apic_read(APIC_EFEAT);
		maxlvt = (v >> 16) & 0xff;
		printk(KERN_DEBUG "... APIC EFEAT: %08x\n", v);
		v = apic_read(APIC_ECTRL);
		printk(KERN_DEBUG "... APIC ECTRL: %08x\n", v);
		for (i = 0; i < maxlvt; i++) {
			v = apic_read(APIC_EILVTn(i));
			printk(KERN_DEBUG "... APIC EILVT%d: %08x\n", i, v);
		}
	}
	printk("\n");
}

__apicdebuginit(void) print_local_APICs(int maxcpu)
{
	int cpu;

	if (!maxcpu)
		return;

	preempt_disable();
	for_each_online_cpu(cpu) {
		if (cpu >= maxcpu)
			break;
		smp_call_function_single(cpu, print_local_APIC, NULL, 1);
	}
	preempt_enable();
}

__apicdebuginit(void) print_PIC(void)
{
	unsigned int v;
	unsigned long flags;

	if (!nr_legacy_irqs)
		return;

	printk(KERN_DEBUG "\nprinting PIC contents\n");

	raw_spin_lock_irqsave(&i8259A_lock, flags);

	v = inb(0xa1) << 8 | inb(0x21);
	printk(KERN_DEBUG "... PIC  IMR: %04x\n", v);

	v = inb(0xa0) << 8 | inb(0x20);
	printk(KERN_DEBUG "... PIC  IRR: %04x\n", v);

	outb(0x0b,0xa0);
	outb(0x0b,0x20);
	v = inb(0xa0) << 8 | inb(0x20);
	outb(0x0a,0xa0);
	outb(0x0a,0x20);

	raw_spin_unlock_irqrestore(&i8259A_lock, flags);

	printk(KERN_DEBUG "... PIC  ISR: %04x\n", v);

	v = inb(0x4d1) << 8 | inb(0x4d0);
	printk(KERN_DEBUG "... PIC ELCR: %04x\n", v);
}

static int __initdata show_lapic = 1;
static __init int setup_show_lapic(char *arg)
{
	int num = -1;

	if (strcmp(arg, "all") == 0) {
		show_lapic = CONFIG_NR_CPUS;
	} else {
		get_option(&arg, &num);
		if (num >= 0)
			show_lapic = num;
	}

	return 1;
}
__setup("show_lapic=", setup_show_lapic);

__apicdebuginit(int) print_ICs(void)
{
	if (apic_verbosity == APIC_QUIET)
		return 0;

	print_PIC();

	/* don't print out if apic is not there */
	if (!cpu_has_apic && !apic_from_smp_config())
		return 0;

	print_local_APICs(show_lapic);
	print_IO_APIC();

	return 0;
}

fs_initcall(print_ICs);


/* Where if anywhere is the i8259 connect in external int mode */
static struct { int pin, apic; } ioapic_i8259 = { -1, -1 };

void __init enable_IO_APIC(void)
{
	union IO_APIC_reg_01 reg_01;
	int i8259_apic, i8259_pin;
	int apic;
	unsigned long flags;

	/*
	 * The number of IO-APIC IRQ registers (== #pins):
	 */
	for (apic = 0; apic < nr_ioapics; apic++) {
		raw_spin_lock_irqsave(&ioapic_lock, flags);
		reg_01.raw = io_apic_read(apic, 1);
		raw_spin_unlock_irqrestore(&ioapic_lock, flags);
		nr_ioapic_registers[apic] = reg_01.bits.entries+1;
	}

	if (!nr_legacy_irqs)
		return;

	for(apic = 0; apic < nr_ioapics; apic++) {
		int pin;
		/* See if any of the pins is in ExtINT mode */
		for (pin = 0; pin < nr_ioapic_registers[apic]; pin++) {
			struct IO_APIC_route_entry entry;
			entry = ioapic_read_entry(apic, pin);

			/* If the interrupt line is enabled and in ExtInt mode
			 * I have found the pin where the i8259 is connected.
			 */
			if ((entry.mask == 0) && (entry.delivery_mode == dest_ExtINT)) {
				ioapic_i8259.apic = apic;
				ioapic_i8259.pin  = pin;
				goto found_i8259;
			}
		}
	}
 found_i8259:
	/* Look to see what if the MP table has reported the ExtINT */
	/* If we could not find the appropriate pin by looking at the ioapic
	 * the i8259 probably is not connected the ioapic but give the
	 * mptable a chance anyway.
	 */
	i8259_pin  = find_isa_irq_pin(0, mp_ExtINT);
	i8259_apic = find_isa_irq_apic(0, mp_ExtINT);
	/* Trust the MP table if nothing is setup in the hardware */
	if ((ioapic_i8259.pin == -1) && (i8259_pin >= 0)) {
		printk(KERN_WARNING "ExtINT not setup in hardware but reported by MP table\n");
		ioapic_i8259.pin  = i8259_pin;
		ioapic_i8259.apic = i8259_apic;
	}
	/* Complain if the MP table and the hardware disagree */
	if (((ioapic_i8259.apic != i8259_apic) || (ioapic_i8259.pin != i8259_pin)) &&
		(i8259_pin >= 0) && (ioapic_i8259.pin >= 0))
	{
		printk(KERN_WARNING "ExtINT in hardware and MP table differ\n");
	}

	/*
	 * Do not trust the IO-APIC being empty at bootup
	 */
	clear_IO_APIC();
}

/*
 * Not an __init, needed by the reboot code
 */
void disable_IO_APIC(void)
{
	/*
	 * Clear the IO-APIC before rebooting:
	 */
	clear_IO_APIC();

	if (!nr_legacy_irqs)
		return;

	/*
	 * If the i8259 is routed through an IOAPIC
	 * Put that IOAPIC in virtual wire mode
	 * so legacy interrupts can be delivered.
	 *
	 * With interrupt-remapping, for now we will use virtual wire A mode,
	 * as virtual wire B is little complex (need to configure both
	 * IOAPIC RTE aswell as interrupt-remapping table entry).
	 * As this gets called during crash dump, keep this simple for now.
	 */
	if (ioapic_i8259.pin != -1 && !intr_remapping_enabled) {
		struct IO_APIC_route_entry entry;

		memset(&entry, 0, sizeof(entry));
		entry.mask            = 0; /* Enabled */
		entry.trigger         = 0; /* Edge */
		entry.irr             = 0;
		entry.polarity        = 0; /* High */
		entry.delivery_status = 0;
		entry.dest_mode       = 0; /* Physical */
		entry.delivery_mode   = dest_ExtINT; /* ExtInt */
		entry.vector          = 0;
		entry.dest            = read_apic_id();

		/*
		 * Add it to the IO-APIC irq-routing table:
		 */
		ioapic_write_entry(ioapic_i8259.apic, ioapic_i8259.pin, entry);
	}

	/*
	 * Use virtual wire A mode when interrupt remapping is enabled.
	 */
	if (cpu_has_apic || apic_from_smp_config())
		disconnect_bsp_APIC(!intr_remapping_enabled &&
				ioapic_i8259.pin != -1);
}

#ifdef CONFIG_X86_32
/*
 * function to set the IO-APIC physical IDs based on the
 * values stored in the MPC table.
 *
 * by Matt Domsch <Matt_Domsch@dell.com>  Tue Dec 21 12:25:05 CST 1999
 */

void __init setup_ioapic_ids_from_mpc(void)
{
	union IO_APIC_reg_00 reg_00;
	physid_mask_t phys_id_present_map;
	int apic_id;
	int i;
	unsigned char old_id;
	unsigned long flags;

	if (acpi_ioapic)
		return;
	/*
	 * Don't check I/O APIC IDs for xAPIC systems.  They have
	 * no meaning without the serial APIC bus.
	 */
	if (!(boot_cpu_data.x86_vendor == X86_VENDOR_INTEL)
		|| APIC_XAPIC(apic_version[boot_cpu_physical_apicid]))
		return;
	/*
	 * This is broken; anything with a real cpu count has to
	 * circumvent this idiocy regardless.
	 */
	apic->ioapic_phys_id_map(&phys_cpu_present_map, &phys_id_present_map);

	/*
	 * Set the IOAPIC ID to the value stored in the MPC table.
	 */
	for (apic_id = 0; apic_id < nr_ioapics; apic_id++) {

		/* Read the register 0 value */
		raw_spin_lock_irqsave(&ioapic_lock, flags);
		reg_00.raw = io_apic_read(apic_id, 0);
		raw_spin_unlock_irqrestore(&ioapic_lock, flags);

		old_id = mp_ioapics[apic_id].apicid;

		if (mp_ioapics[apic_id].apicid >= get_physical_broadcast()) {
			printk(KERN_ERR "BIOS bug, IO-APIC#%d ID is %d in the MPC table!...\n",
				apic_id, mp_ioapics[apic_id].apicid);
			printk(KERN_ERR "... fixing up to %d. (tell your hw vendor)\n",
				reg_00.bits.ID);
			mp_ioapics[apic_id].apicid = reg_00.bits.ID;
		}

		/*
		 * Sanity check, is the ID really free? Every APIC in a
		 * system must have a unique ID or we get lots of nice
		 * 'stuck on smp_invalidate_needed IPI wait' messages.
		 */
		if (apic->check_apicid_used(&phys_id_present_map,
					mp_ioapics[apic_id].apicid)) {
			printk(KERN_ERR "BIOS bug, IO-APIC#%d ID %d is already used!...\n",
				apic_id, mp_ioapics[apic_id].apicid);
			for (i = 0; i < get_physical_broadcast(); i++)
				if (!physid_isset(i, phys_id_present_map))
					break;
			if (i >= get_physical_broadcast())
				panic("Max APIC ID exceeded!\n");
			printk(KERN_ERR "... fixing up to %d. (tell your hw vendor)\n",
				i);
			physid_set(i, phys_id_present_map);
			mp_ioapics[apic_id].apicid = i;
		} else {
			physid_mask_t tmp;
			apic->apicid_to_cpu_present(mp_ioapics[apic_id].apicid, &tmp);
			apic_printk(APIC_VERBOSE, "Setting %d in the "
					"phys_id_present_map\n",
					mp_ioapics[apic_id].apicid);
			physids_or(phys_id_present_map, phys_id_present_map, tmp);
		}


		/*
		 * We need to adjust the IRQ routing table
		 * if the ID changed.
		 */
		if (old_id != mp_ioapics[apic_id].apicid)
			for (i = 0; i < mp_irq_entries; i++)
				if (mp_irqs[i].dstapic == old_id)
					mp_irqs[i].dstapic
						= mp_ioapics[apic_id].apicid;

		/*
		 * Read the right value from the MPC table and
		 * write it into the ID register.
		 */
		apic_printk(APIC_VERBOSE, KERN_INFO
			"...changing IO-APIC physical APIC ID to %d ...",
			mp_ioapics[apic_id].apicid);

		reg_00.bits.ID = mp_ioapics[apic_id].apicid;
		raw_spin_lock_irqsave(&ioapic_lock, flags);
		io_apic_write(apic_id, 0, reg_00.raw);
		raw_spin_unlock_irqrestore(&ioapic_lock, flags);

		/*
		 * Sanity check
		 */
		raw_spin_lock_irqsave(&ioapic_lock, flags);
		reg_00.raw = io_apic_read(apic_id, 0);
		raw_spin_unlock_irqrestore(&ioapic_lock, flags);
		if (reg_00.bits.ID != mp_ioapics[apic_id].apicid)
			printk("could not set ID!\n");
		else
			apic_printk(APIC_VERBOSE, " ok.\n");
	}
}
#endif

int no_timer_check __initdata;

static int __init notimercheck(char *s)
{
	no_timer_check = 1;
	return 1;
}
__setup("no_timer_check", notimercheck);

/*
 * There is a nasty bug in some older SMP boards, their mptable lies
 * about the timer IRQ. We do the following to work around the situation:
 *
 *	- timer IRQ defaults to IO-APIC IRQ
 *	- if this function detects that timer IRQs are defunct, then we fall
 *	  back to ISA timer IRQs
 */
static int __init timer_irq_works(void)
{
	unsigned long t1 = jiffies;
	unsigned long flags;

	if (no_timer_check)
		return 1;

	local_save_flags(flags);
	local_irq_enable();
	/* Let ten ticks pass... */
	mdelay((10 * 1000) / HZ);
	local_irq_restore(flags);

	/*
	 * Expect a few ticks at least, to be sure some possible
	 * glue logic does not lock up after one or two first
	 * ticks in a non-ExtINT mode.  Also the local APIC
	 * might have cached one ExtINT interrupt.  Finally, at
	 * least one tick may be lost due to delays.
	 */

	/* jiffies wrap? */
	if (time_after(jiffies, t1 + 4))
		return 1;
	return 0;
}

/*
 * In the SMP+IOAPIC case it might happen that there are an unspecified
 * number of pending IRQ events unhandled. These cases are very rare,
 * so we 'resend' these IRQs via IPIs, to the same CPU. It's much
 * better to do it this way as thus we do not have to be aware of
 * 'pending' interrupts in the IRQ path, except at this point.
 */
/*
 * Edge triggered needs to resend any interrupt
 * that was delayed but this is now handled in the device
 * independent code.
 */

/*
 * Starting up a edge-triggered IO-APIC interrupt is
 * nasty - we need to make sure that we get the edge.
 * If it is already asserted for some reason, we need
 * return 1 to indicate that is was pending.
 *
 * This is not complete - we should be able to fake
 * an edge even if it isn't on the 8259A...
 */

static unsigned int startup_ioapic_irq(unsigned int irq)
{
	int was_pending = 0;
	unsigned long flags;
	struct irq_cfg *cfg;

	raw_spin_lock_irqsave(&ioapic_lock, flags);
	if (irq < nr_legacy_irqs) {
		disable_8259A_irq(irq);
		if (i8259A_irq_pending(irq))
			was_pending = 1;
	}
	cfg = irq_cfg(irq);
	__unmask_IO_APIC_irq(cfg);
	raw_spin_unlock_irqrestore(&ioapic_lock, flags);

	return was_pending;
}

static int ioapic_retrigger_irq(unsigned int irq)
{

	struct irq_cfg *cfg = irq_cfg(irq);
	unsigned long flags;

	raw_spin_lock_irqsave(&vector_lock, flags);
	apic->send_IPI_mask(cpumask_of(cpumask_first(cfg->domain)), cfg->vector);
	raw_spin_unlock_irqrestore(&vector_lock, flags);

	return 1;
}

/*
 * Level and edge triggered IO-APIC interrupts need different handling,
 * so we use two separate IRQ descriptors. Edge triggered IRQs can be
 * handled with the level-triggered descriptor, but that one has slightly
 * more overhead. Level-triggered interrupts cannot be handled with the
 * edge-triggered handler, without risking IRQ storms and other ugly
 * races.
 */

#ifdef CONFIG_SMP
void send_cleanup_vector(struct irq_cfg *cfg)
{
	cpumask_var_t cleanup_mask;

	if (unlikely(!alloc_cpumask_var(&cleanup_mask, GFP_ATOMIC))) {
		unsigned int i;
		for_each_cpu_and(i, cfg->old_domain, cpu_online_mask)
			apic->send_IPI_mask(cpumask_of(i), IRQ_MOVE_CLEANUP_VECTOR);
	} else {
		cpumask_and(cleanup_mask, cfg->old_domain, cpu_online_mask);
		apic->send_IPI_mask(cleanup_mask, IRQ_MOVE_CLEANUP_VECTOR);
		free_cpumask_var(cleanup_mask);
	}
	cfg->move_in_progress = 0;
}

static void __target_IO_APIC_irq(unsigned int irq, unsigned int dest, struct irq_cfg *cfg)
{
	int apic, pin;
	struct irq_pin_list *entry;
	u8 vector = cfg->vector;

	for_each_irq_pin(entry, cfg->irq_2_pin) {
		unsigned int reg;

		apic = entry->apic;
		pin = entry->pin;
		/*
		 * With interrupt-remapping, destination information comes
		 * from interrupt-remapping table entry.
		 */
		if (!irq_remapped(irq))
			io_apic_write(apic, 0x11 + pin*2, dest);
		reg = io_apic_read(apic, 0x10 + pin*2);
		reg &= ~IO_APIC_REDIR_VECTOR_MASK;
		reg |= vector;
		io_apic_modify(apic, 0x10 + pin*2, reg);
	}
}

/*
 * Either sets desc->affinity to a valid value, and returns
 * ->cpu_mask_to_apicid of that in dest_id, or returns -1 and
 * leaves desc->affinity untouched.
 */
unsigned int
set_desc_affinity(struct irq_desc *desc, const struct cpumask *mask,
		  unsigned int *dest_id)
{
	struct irq_cfg *cfg;
	unsigned int irq;

	if (!cpumask_intersects(mask, cpu_online_mask))
		return -1;

	irq = desc->irq;
	cfg = desc->chip_data;
	if (assign_irq_vector(irq, cfg, mask))
		return -1;

	cpumask_copy(desc->affinity, mask);

	*dest_id = apic->cpu_mask_to_apicid_and(desc->affinity, cfg->domain);
	return 0;
}

static int
set_ioapic_affinity_irq_desc(struct irq_desc *desc, const struct cpumask *mask)
{
	struct irq_cfg *cfg;
	unsigned long flags;
	unsigned int dest;
	unsigned int irq;
	int ret = -1;

	irq = desc->irq;
	cfg = desc->chip_data;

	raw_spin_lock_irqsave(&ioapic_lock, flags);
	ret = set_desc_affinity(desc, mask, &dest);
	if (!ret) {
		/* Only the high 8 bits are valid. */
		dest = SET_APIC_LOGICAL_ID(dest);
		__target_IO_APIC_irq(irq, dest, cfg);
	}
	raw_spin_unlock_irqrestore(&ioapic_lock, flags);

	return ret;
}

static int
set_ioapic_affinity_irq(unsigned int irq, const struct cpumask *mask)
{
	struct irq_desc *desc;

	desc = irq_to_desc(irq);

	return set_ioapic_affinity_irq_desc(desc, mask);
}

#ifdef CONFIG_INTR_REMAP

/*
 * Migrate the IO-APIC irq in the presence of intr-remapping.
 *
 * For both level and edge triggered, irq migration is a simple atomic
 * update(of vector and cpu destination) of IRTE and flush the hardware cache.
 *
 * For level triggered, we eliminate the io-apic RTE modification (with the
 * updated vector information), by using a virtual vector (io-apic pin number).
 * Real vector that is used for interrupting cpu will be coming from
 * the interrupt-remapping table entry.
 */
static int
migrate_ioapic_irq_desc(struct irq_desc *desc, const struct cpumask *mask)
{
	struct irq_cfg *cfg;
	struct irte irte;
	unsigned int dest;
	unsigned int irq;
	int ret = -1;

	if (!cpumask_intersects(mask, cpu_online_mask))
		return ret;

	irq = desc->irq;
	if (get_irte(irq, &irte))
		return ret;

	cfg = desc->chip_data;
	if (assign_irq_vector(irq, cfg, mask))
		return ret;

	dest = apic->cpu_mask_to_apicid_and(cfg->domain, mask);

	irte.vector = cfg->vector;
	irte.dest_id = IRTE_DEST(dest);

	/*
	 * Modified the IRTE and flushes the Interrupt entry cache.
	 */
	modify_irte(irq, &irte);

	if (cfg->move_in_progress)
		send_cleanup_vector(cfg);

	cpumask_copy(desc->affinity, mask);

	return 0;
}

/*
 * Migrates the IRQ destination in the process context.
 */
static int set_ir_ioapic_affinity_irq_desc(struct irq_desc *desc,
					    const struct cpumask *mask)
{
	return migrate_ioapic_irq_desc(desc, mask);
}
static int set_ir_ioapic_affinity_irq(unsigned int irq,
				       const struct cpumask *mask)
{
	struct irq_desc *desc = irq_to_desc(irq);

	return set_ir_ioapic_affinity_irq_desc(desc, mask);
}
#else
static inline int set_ir_ioapic_affinity_irq_desc(struct irq_desc *desc,
						   const struct cpumask *mask)
{
	return 0;
}
#endif

asmlinkage void smp_irq_move_cleanup_interrupt(void)
{
	unsigned vector, me;

	ack_APIC_irq();
	exit_idle();
	irq_enter();

	me = smp_processor_id();
	for (vector = FIRST_EXTERNAL_VECTOR; vector < NR_VECTORS; vector++) {
		unsigned int irq;
		unsigned int irr;
		struct irq_desc *desc;
		struct irq_cfg *cfg;
		irq = __get_cpu_var(vector_irq)[vector];

		if (irq == -1)
			continue;

		desc = irq_to_desc(irq);
		if (!desc)
			continue;

		cfg = irq_cfg(irq);
		raw_spin_lock(&desc->lock);

		/*
		 * Check if the irq migration is in progress. If so, we
		 * haven't received the cleanup request yet for this irq.
		 */
		if (cfg->move_in_progress)
			goto unlock;

		if (vector == cfg->vector && cpumask_test_cpu(me, cfg->domain))
			goto unlock;

		irr = apic_read(APIC_IRR + (vector / 32 * 0x10));
		/*
		 * Check if the vector that needs to be cleanedup is
		 * registered at the cpu's IRR. If so, then this is not
		 * the best time to clean it up. Lets clean it up in the
		 * next attempt by sending another IRQ_MOVE_CLEANUP_VECTOR
		 * to myself.
		 */
		if (irr  & (1 << (vector % 32))) {
			apic->send_IPI_self(IRQ_MOVE_CLEANUP_VECTOR);
			goto unlock;
		}
		__get_cpu_var(vector_irq)[vector] = -1;
unlock:
		raw_spin_unlock(&desc->lock);
	}

	irq_exit();
}

static void __irq_complete_move(struct irq_desc **descp, unsigned vector)
{
	struct irq_desc *desc = *descp;
	struct irq_cfg *cfg = desc->chip_data;
	unsigned me;

	if (likely(!cfg->move_in_progress))
		return;

	me = smp_processor_id();

	if (vector == cfg->vector && cpumask_test_cpu(me, cfg->domain))
		send_cleanup_vector(cfg);
}

static void irq_complete_move(struct irq_desc **descp)
{
	__irq_complete_move(descp, ~get_irq_regs()->orig_ax);
}

void irq_force_complete_move(int irq)
{
	struct irq_desc *desc = irq_to_desc(irq);
	struct irq_cfg *cfg = desc->chip_data;

	__irq_complete_move(&desc, cfg->vector);
}
#else
static inline void irq_complete_move(struct irq_desc **descp) {}
#endif

static void ack_apic_edge(unsigned int irq)
{
	struct irq_desc *desc = irq_to_desc(irq);

	irq_complete_move(&desc);
	move_native_irq(irq);
	ack_APIC_irq();
}

atomic_t irq_mis_count;

/*
 * IO-APIC versions below 0x20 don't support EOI register.
 * For the record, here is the information about various versions:
 *     0Xh     82489DX
 *     1Xh     I/OAPIC or I/O(x)APIC which are not PCI 2.2 Compliant
 *     2Xh     I/O(x)APIC which is PCI 2.2 Compliant
 *     30h-FFh Reserved
 *
 * Some of the Intel ICH Specs (ICH2 to ICH5) documents the io-apic
 * version as 0x2. This is an error with documentation and these ICH chips
 * use io-apic's of version 0x20.
 *
 * For IO-APIC's with EOI register, we use that to do an explicit EOI.
 * Otherwise, we simulate the EOI message manually by changing the trigger
 * mode to edge and then back to level, with RTE being masked during this.
*/
static void __eoi_ioapic_irq(unsigned int irq, struct irq_cfg *cfg)
{
	struct irq_pin_list *entry;

	for_each_irq_pin(entry, cfg->irq_2_pin) {
		if (mp_ioapics[entry->apic].apicver >= 0x20) {
			/*
			 * Intr-remapping uses pin number as the virtual vector
			 * in the RTE. Actual vector is programmed in
			 * intr-remapping table entry. Hence for the io-apic
			 * EOI we use the pin number.
			 */
			if (irq_remapped(irq))
				io_apic_eoi(entry->apic, entry->pin);
			else
				io_apic_eoi(entry->apic, cfg->vector);
		} else {
			__mask_and_edge_IO_APIC_irq(entry);
			__unmask_and_level_IO_APIC_irq(entry);
		}
	}
}

static void eoi_ioapic_irq(struct irq_desc *desc)
{
	struct irq_cfg *cfg;
	unsigned long flags;
	unsigned int irq;

	irq = desc->irq;
	cfg = desc->chip_data;

	raw_spin_lock_irqsave(&ioapic_lock, flags);
	__eoi_ioapic_irq(irq, cfg);
	raw_spin_unlock_irqrestore(&ioapic_lock, flags);
}

static void ack_apic_level(unsigned int irq)
{
	struct irq_desc *desc = irq_to_desc(irq);
	unsigned long v;
	int i;
	struct irq_cfg *cfg;
	int do_unmask_irq = 0;

	irq_complete_move(&desc);
#ifdef CONFIG_GENERIC_PENDING_IRQ
	/* If we are moving the irq we need to mask it */
	if (unlikely(desc->status & IRQ_MOVE_PENDING)) {
		do_unmask_irq = 1;
		mask_IO_APIC_irq_desc(desc);
	}
#endif

	/*
	 * It appears there is an erratum which affects at least version 0x11
	 * of I/O APIC (that's the 82093AA and cores integrated into various
	 * chipsets).  Under certain conditions a level-triggered interrupt is
	 * erroneously delivered as edge-triggered one but the respective IRR
	 * bit gets set nevertheless.  As a result the I/O unit expects an EOI
	 * message but it will never arrive and further interrupts are blocked
	 * from the source.  The exact reason is so far unknown, but the
	 * phenomenon was observed when two consecutive interrupt requests
	 * from a given source get delivered to the same CPU and the source is
	 * temporarily disabled in between.
	 *
	 * A workaround is to simulate an EOI message manually.  We achieve it
	 * by setting the trigger mode to edge and then to level when the edge
	 * trigger mode gets detected in the TMR of a local APIC for a
	 * level-triggered interrupt.  We mask the source for the time of the
	 * operation to prevent an edge-triggered interrupt escaping meanwhile.
	 * The idea is from Manfred Spraul.  --macro
	 *
	 * Also in the case when cpu goes offline, fixup_irqs() will forward
	 * any unhandled interrupt on the offlined cpu to the new cpu
	 * destination that is handling the corresponding interrupt. This
	 * interrupt forwarding is done via IPI's. Hence, in this case also
	 * level-triggered io-apic interrupt will be seen as an edge
	 * interrupt in the IRR. And we can't rely on the cpu's EOI
	 * to be broadcasted to the IO-APIC's which will clear the remoteIRR
	 * corresponding to the level-triggered interrupt. Hence on IO-APIC's
	 * supporting EOI register, we do an explicit EOI to clear the
	 * remote IRR and on IO-APIC's which don't have an EOI register,
	 * we use the above logic (mask+edge followed by unmask+level) from
	 * Manfred Spraul to clear the remote IRR.
	 */
	cfg = desc->chip_data;
	i = cfg->vector;
	v = apic_read(APIC_TMR + ((i & ~0x1f) >> 1));

	/*
	 * We must acknowledge the irq before we move it or the acknowledge will
	 * not propagate properly.
	 */
	ack_APIC_irq();

	/*
	 * Tail end of clearing remote IRR bit (either by delivering the EOI
	 * message via io-apic EOI register write or simulating it using
	 * mask+edge followed by unnask+level logic) manually when the
	 * level triggered interrupt is seen as the edge triggered interrupt
	 * at the cpu.
	 */
	if (!(v & (1 << (i & 0x1f)))) {
		atomic_inc(&irq_mis_count);

		eoi_ioapic_irq(desc);
	}

	/* Now we can move and renable the irq */
	if (unlikely(do_unmask_irq)) {
		/* Only migrate the irq if the ack has been received.
		 *
		 * On rare occasions the broadcast level triggered ack gets
		 * delayed going to ioapics, and if we reprogram the
		 * vector while Remote IRR is still set the irq will never
		 * fire again.
		 *
		 * To prevent this scenario we read the Remote IRR bit
		 * of the ioapic.  This has two effects.
		 * - On any sane system the read of the ioapic will
		 *   flush writes (and acks) going to the ioapic from
		 *   this cpu.
		 * - We get to see if the ACK has actually been delivered.
		 *
		 * Based on failed experiments of reprogramming the
		 * ioapic entry from outside of irq context starting
		 * with masking the ioapic entry and then polling until
		 * Remote IRR was clear before reprogramming the
		 * ioapic I don't trust the Remote IRR bit to be
		 * completey accurate.
		 *
		 * However there appears to be no other way to plug
		 * this race, so if the Remote IRR bit is not
		 * accurate and is causing problems then it is a hardware bug
		 * and you can go talk to the chipset vendor about it.
		 */
		cfg = desc->chip_data;
		if (!io_apic_level_ack_pending(cfg))
			move_masked_irq(irq);
		unmask_IO_APIC_irq_desc(desc);
	}
}

#ifdef CONFIG_INTR_REMAP
static void ir_ack_apic_edge(unsigned int irq)
{
	ack_APIC_irq();
}

static void ir_ack_apic_level(unsigned int irq)
{
	struct irq_desc *desc = irq_to_desc(irq);

	ack_APIC_irq();
	eoi_ioapic_irq(desc);
}
#endif /* CONFIG_INTR_REMAP */

static struct irq_chip ioapic_chip __read_mostly = {
	.name		= "IO-APIC",
	.startup	= startup_ioapic_irq,
	.mask		= mask_IO_APIC_irq,
	.unmask		= unmask_IO_APIC_irq,
	.ack		= ack_apic_edge,
	.eoi		= ack_apic_level,
#ifdef CONFIG_SMP
	.set_affinity	= set_ioapic_affinity_irq,
#endif
	.retrigger	= ioapic_retrigger_irq,
};

static struct irq_chip ir_ioapic_chip __read_mostly = {
	.name		= "IR-IO-APIC",
	.startup	= startup_ioapic_irq,
	.mask		= mask_IO_APIC_irq,
	.unmask		= unmask_IO_APIC_irq,
#ifdef CONFIG_INTR_REMAP
	.ack		= ir_ack_apic_edge,
	.eoi		= ir_ack_apic_level,
#ifdef CONFIG_SMP
	.set_affinity	= set_ir_ioapic_affinity_irq,
#endif
#endif
	.retrigger	= ioapic_retrigger_irq,
};

static inline void init_IO_APIC_traps(void)
{
	int irq;
	struct irq_desc *desc;
	struct irq_cfg *cfg;

	/*
	 * NOTE! The local APIC isn't very good at handling
	 * multiple interrupts at the same interrupt level.
	 * As the interrupt level is determined by taking the
	 * vector number and shifting that right by 4, we
	 * want to spread these out a bit so that they don't
	 * all fall in the same interrupt level.
	 *
	 * Also, we've got to be careful not to trash gate
	 * 0x80, because int 0x80 is hm, kind of importantish. ;)
	 */
	for_each_irq_desc(irq, desc) {
		cfg = desc->chip_data;
		if (IO_APIC_IRQ(irq) && cfg && !cfg->vector) {
			/*
			 * Hmm.. We don't have an entry for this,
			 * so default to an old-fashioned 8259
			 * interrupt if we can..
			 */
			if (irq < nr_legacy_irqs)
				make_8259A_irq(irq);
			else
				/* Strange. Oh, well.. */
				desc->chip = &no_irq_chip;
		}
	}
}

/*
 * The local APIC irq-chip implementation:
 */

static void mask_lapic_irq(unsigned int irq)
{
	unsigned long v;

	v = apic_read(APIC_LVT0);
	apic_write(APIC_LVT0, v | APIC_LVT_MASKED);
}

static void unmask_lapic_irq(unsigned int irq)
{
	unsigned long v;

	v = apic_read(APIC_LVT0);
	apic_write(APIC_LVT0, v & ~APIC_LVT_MASKED);
}

static void ack_lapic_irq(unsigned int irq)
{
	ack_APIC_irq();
}

static struct irq_chip lapic_chip __read_mostly = {
	.name		= "local-APIC",
	.mask		= mask_lapic_irq,
	.unmask		= unmask_lapic_irq,
	.ack		= ack_lapic_irq,
};

static void lapic_register_intr(int irq, struct irq_desc *desc)
{
	desc->status &= ~IRQ_LEVEL;
	set_irq_chip_and_handler_name(irq, &lapic_chip, handle_edge_irq,
				      "edge");
}

static void __init setup_nmi(void)
{
	/*
	 * Dirty trick to enable the NMI watchdog ...
	 * We put the 8259A master into AEOI mode and
	 * unmask on all local APICs LVT0 as NMI.
	 *
	 * The idea to use the 8259A in AEOI mode ('8259A Virtual Wire')
	 * is from Maciej W. Rozycki - so we do not have to EOI from
	 * the NMI handler or the timer interrupt.
	 */
	apic_printk(APIC_VERBOSE, KERN_INFO "activating NMI Watchdog ...");

	enable_NMI_through_LVT0();

	apic_printk(APIC_VERBOSE, " done.\n");
}

/*
 * This looks a bit hackish but it's about the only one way of sending
 * a few INTA cycles to 8259As and any associated glue logic.  ICR does
 * not support the ExtINT mode, unfortunately.  We need to send these
 * cycles as some i82489DX-based boards have glue logic that keeps the
 * 8259A interrupt line asserted until INTA.  --macro
 */
static inline void __init unlock_ExtINT_logic(void)
{
	int apic, pin, i;
	struct IO_APIC_route_entry entry0, entry1;
	unsigned char save_control, save_freq_select;

	pin  = find_isa_irq_pin(8, mp_INT);
	if (pin == -1) {
		WARN_ON_ONCE(1);
		return;
	}
	apic = find_isa_irq_apic(8, mp_INT);
	if (apic == -1) {
		WARN_ON_ONCE(1);
		return;
	}

	entry0 = ioapic_read_entry(apic, pin);
	clear_IO_APIC_pin(apic, pin);

	memset(&entry1, 0, sizeof(entry1));

	entry1.dest_mode = 0;			/* physical delivery */
	entry1.mask = 0;			/* unmask IRQ now */
	entry1.dest = hard_smp_processor_id();
	entry1.delivery_mode = dest_ExtINT;
	entry1.polarity = entry0.polarity;
	entry1.trigger = 0;
	entry1.vector = 0;

	ioapic_write_entry(apic, pin, entry1);

	save_control = CMOS_READ(RTC_CONTROL);
	save_freq_select = CMOS_READ(RTC_FREQ_SELECT);
	CMOS_WRITE((save_freq_select & ~RTC_RATE_SELECT) | 0x6,
		   RTC_FREQ_SELECT);
	CMOS_WRITE(save_control | RTC_PIE, RTC_CONTROL);

	i = 100;
	while (i-- > 0) {
		mdelay(10);
		if ((CMOS_READ(RTC_INTR_FLAGS) & RTC_PF) == RTC_PF)
			i -= 10;
	}

	CMOS_WRITE(save_control, RTC_CONTROL);
	CMOS_WRITE(save_freq_select, RTC_FREQ_SELECT);
	clear_IO_APIC_pin(apic, pin);

	ioapic_write_entry(apic, pin, entry0);
}

static int disable_timer_pin_1 __initdata;
/* Actually the next is obsolete, but keep it for paranoid reasons -AK */
static int __init disable_timer_pin_setup(char *arg)
{
	disable_timer_pin_1 = 1;
	return 0;
}
early_param("disable_timer_pin_1", disable_timer_pin_setup);

int timer_through_8259 __initdata;

/*
 * This code may look a bit paranoid, but it's supposed to cooperate with
 * a wide range of boards and BIOS bugs.  Fortunately only the timer IRQ
 * is so screwy.  Thanks to Brian Perkins for testing/hacking this beast
 * fanatically on his truly buggy board.
 *
 * FIXME: really need to revamp this for all platforms.
 */
static inline void __init check_timer(void)
{
	struct irq_desc *desc = irq_to_desc(0);
	struct irq_cfg *cfg = desc->chip_data;
	int node = cpu_to_node(boot_cpu_id);
	int apic1, pin1, apic2, pin2;
	unsigned long flags;
	int no_pin1 = 0;

	local_irq_save(flags);

	/*
	 * get/set the timer IRQ vector:
	 */
	disable_8259A_irq(0);
	assign_irq_vector(0, cfg, apic->target_cpus());

	/*
	 * As IRQ0 is to be enabled in the 8259A, the virtual
	 * wire has to be disabled in the local APIC.  Also
	 * timer interrupts need to be acknowledged manually in
	 * the 8259A for the i82489DX when using the NMI
	 * watchdog as that APIC treats NMIs as level-triggered.
	 * The AEOI mode will finish them in the 8259A
	 * automatically.
	 */
	apic_write(APIC_LVT0, APIC_LVT_MASKED | APIC_DM_EXTINT);
	init_8259A(1);
#ifdef CONFIG_X86_32
	{
		unsigned int ver;

		ver = apic_read(APIC_LVR);
		ver = GET_APIC_VERSION(ver);
		timer_ack = (nmi_watchdog == NMI_IO_APIC && !APIC_INTEGRATED(ver));
	}
#endif

	pin1  = find_isa_irq_pin(0, mp_INT);
	apic1 = find_isa_irq_apic(0, mp_INT);
	pin2  = ioapic_i8259.pin;
	apic2 = ioapic_i8259.apic;

	apic_printk(APIC_QUIET, KERN_INFO "..TIMER: vector=0x%02X "
		    "apic1=%d pin1=%d apic2=%d pin2=%d\n",
		    cfg->vector, apic1, pin1, apic2, pin2);

	/*
	 * Some BIOS writers are clueless and report the ExtINTA
	 * I/O APIC input from the cascaded 8259A as the timer
	 * interrupt input.  So just in case, if only one pin
	 * was found above, try it both directly and through the
	 * 8259A.
	 */
	if (pin1 == -1) {
		if (intr_remapping_enabled)
			panic("BIOS bug: timer not connected to IO-APIC");
		pin1 = pin2;
		apic1 = apic2;
		no_pin1 = 1;
	} else if (pin2 == -1) {
		pin2 = pin1;
		apic2 = apic1;
	}

	if (pin1 != -1) {
		/*
		 * Ok, does IRQ0 through the IOAPIC work?
		 */
		if (no_pin1) {
			add_pin_to_irq_node(cfg, node, apic1, pin1);
			setup_timer_IRQ0_pin(apic1, pin1, cfg->vector);
		} else {
			/* for edge trigger, setup_IO_APIC_irq already
			 * leave it unmasked.
			 * so only need to unmask if it is level-trigger
			 * do we really have level trigger timer?
			 */
			int idx;
			idx = find_irq_entry(apic1, pin1, mp_INT);
			if (idx != -1 && irq_trigger(idx))
				unmask_IO_APIC_irq_desc(desc);
		}
		if (timer_irq_works()) {
			if (nmi_watchdog == NMI_IO_APIC) {
				setup_nmi();
				enable_8259A_irq(0);
			}
			if (disable_timer_pin_1 > 0)
				clear_IO_APIC_pin(0, pin1);
			goto out;
		}
		if (intr_remapping_enabled)
			panic("timer doesn't work through Interrupt-remapped IO-APIC");
		local_irq_disable();
		clear_IO_APIC_pin(apic1, pin1);
		if (!no_pin1)
			apic_printk(APIC_QUIET, KERN_ERR "..MP-BIOS bug: "
				    "8254 timer not connected to IO-APIC\n");

		apic_printk(APIC_QUIET, KERN_INFO "...trying to set up timer "
			    "(IRQ0) through the 8259A ...\n");
		apic_printk(APIC_QUIET, KERN_INFO
			    "..... (found apic %d pin %d) ...\n", apic2, pin2);
		/*
		 * legacy devices should be connected to IO APIC #0
		 */
		replace_pin_at_irq_node(cfg, node, apic1, pin1, apic2, pin2);
		setup_timer_IRQ0_pin(apic2, pin2, cfg->vector);
		enable_8259A_irq(0);
		if (timer_irq_works()) {
			apic_printk(APIC_QUIET, KERN_INFO "....... works.\n");
			timer_through_8259 = 1;
			if (nmi_watchdog == NMI_IO_APIC) {
				disable_8259A_irq(0);
				setup_nmi();
				enable_8259A_irq(0);
			}
			goto out;
		}
		/*
		 * Cleanup, just in case ...
		 */
		local_irq_disable();
		disable_8259A_irq(0);
		clear_IO_APIC_pin(apic2, pin2);
		apic_printk(APIC_QUIET, KERN_INFO "....... failed.\n");
	}

	if (nmi_watchdog == NMI_IO_APIC) {
		apic_printk(APIC_QUIET, KERN_WARNING "timer doesn't work "
			    "through the IO-APIC - disabling NMI Watchdog!\n");
		nmi_watchdog = NMI_NONE;
	}
#ifdef CONFIG_X86_32
	timer_ack = 0;
#endif

	apic_printk(APIC_QUIET, KERN_INFO
		    "...trying to set up timer as Virtual Wire IRQ...\n");

	lapic_register_intr(0, desc);
	apic_write(APIC_LVT0, APIC_DM_FIXED | cfg->vector);	/* Fixed mode */
	enable_8259A_irq(0);

	if (timer_irq_works()) {
		apic_printk(APIC_QUIET, KERN_INFO "..... works.\n");
		goto out;
	}
	local_irq_disable();
	disable_8259A_irq(0);
	apic_write(APIC_LVT0, APIC_LVT_MASKED | APIC_DM_FIXED | cfg->vector);
	apic_printk(APIC_QUIET, KERN_INFO "..... failed.\n");

	apic_printk(APIC_QUIET, KERN_INFO
		    "...trying to set up timer as ExtINT IRQ...\n");

	init_8259A(0);
	make_8259A_irq(0);
	apic_write(APIC_LVT0, APIC_DM_EXTINT);

	unlock_ExtINT_logic();

	if (timer_irq_works()) {
		apic_printk(APIC_QUIET, KERN_INFO "..... works.\n");
		goto out;
	}
	local_irq_disable();
	apic_printk(APIC_QUIET, KERN_INFO "..... failed :(.\n");
	panic("IO-APIC + timer doesn't work!  Boot with apic=debug and send a "
		"report.  Then try booting with the 'noapic' option.\n");
out:
	local_irq_restore(flags);
}

/*
 * Traditionally ISA IRQ2 is the cascade IRQ, and is not available
 * to devices.  However there may be an I/O APIC pin available for
 * this interrupt regardless.  The pin may be left unconnected, but
 * typically it will be reused as an ExtINT cascade interrupt for
 * the master 8259A.  In the MPS case such a pin will normally be
 * reported as an ExtINT interrupt in the MP table.  With ACPI
 * there is no provision for ExtINT interrupts, and in the absence
 * of an override it would be treated as an ordinary ISA I/O APIC
 * interrupt, that is edge-triggered and unmasked by default.  We
 * used to do this, but it caused problems on some systems because
 * of the NMI watchdog and sometimes IRQ0 of the 8254 timer using
 * the same ExtINT cascade interrupt to drive the local APIC of the
 * bootstrap processor.  Therefore we refrain from routing IRQ2 to
 * the I/O APIC in all cases now.  No actual device should request
 * it anyway.  --macro
 */
#define PIC_IRQS	(1UL << PIC_CASCADE_IR)

void __init setup_IO_APIC(void)
{

	/*
	 * calling enable_IO_APIC() is moved to setup_local_APIC for BP
	 */
	io_apic_irqs = nr_legacy_irqs ? ~PIC_IRQS : ~0UL;

	apic_printk(APIC_VERBOSE, "ENABLING IO-APIC IRQs\n");
	/*
         * Set up IO-APIC IRQ routing.
         */
	x86_init.mpparse.setup_ioapic_ids();

	sync_Arb_IDs();
	setup_IO_APIC_irqs();
	init_IO_APIC_traps();
	if (nr_legacy_irqs)
		check_timer();
}

/*
 *      Called after all the initialization is done. If we didnt find any
 *      APIC bugs then we can allow the modify fast path
 */

static int __init io_apic_bug_finalize(void)
{
	if (sis_apic_bug == -1)
		sis_apic_bug = 0;
	return 0;
}

late_initcall(io_apic_bug_finalize);

struct sysfs_ioapic_data {
	struct sys_device dev;
	struct IO_APIC_route_entry entry[0];
};
static struct sysfs_ioapic_data * mp_ioapic_data[MAX_IO_APICS];

static int ioapic_suspend(struct sys_device *dev, pm_message_t state)
{
	struct IO_APIC_route_entry *entry;
	struct sysfs_ioapic_data *data;
	int i;

	data = container_of(dev, struct sysfs_ioapic_data, dev);
	entry = data->entry;
	for (i = 0; i < nr_ioapic_registers[dev->id]; i ++, entry ++ )
		*entry = ioapic_read_entry(dev->id, i);

	return 0;
}

static int ioapic_resume(struct sys_device *dev)
{
	struct IO_APIC_route_entry *entry;
	struct sysfs_ioapic_data *data;
	unsigned long flags;
	union IO_APIC_reg_00 reg_00;
	int i;

	data = container_of(dev, struct sysfs_ioapic_data, dev);
	entry = data->entry;

	raw_spin_lock_irqsave(&ioapic_lock, flags);
	reg_00.raw = io_apic_read(dev->id, 0);
	if (reg_00.bits.ID != mp_ioapics[dev->id].apicid) {
		reg_00.bits.ID = mp_ioapics[dev->id].apicid;
		io_apic_write(dev->id, 0, reg_00.raw);
	}
	raw_spin_unlock_irqrestore(&ioapic_lock, flags);
	for (i = 0; i < nr_ioapic_registers[dev->id]; i++)
		ioapic_write_entry(dev->id, i, entry[i]);

	return 0;
}

static struct sysdev_class ioapic_sysdev_class = {
	.name = "ioapic",
	.suspend = ioapic_suspend,
	.resume = ioapic_resume,
};

static int __init ioapic_init_sysfs(void)
{
	struct sys_device * dev;
	int i, size, error;

	error = sysdev_class_register(&ioapic_sysdev_class);
	if (error)
		return error;

	for (i = 0; i < nr_ioapics; i++ ) {
		size = sizeof(struct sys_device) + nr_ioapic_registers[i]
			* sizeof(struct IO_APIC_route_entry);
		mp_ioapic_data[i] = kzalloc(size, GFP_KERNEL);
		if (!mp_ioapic_data[i]) {
			printk(KERN_ERR "Can't suspend/resume IOAPIC %d\n", i);
			continue;
		}
		dev = &mp_ioapic_data[i]->dev;
		dev->id = i;
		dev->cls = &ioapic_sysdev_class;
		error = sysdev_register(dev);
		if (error) {
			kfree(mp_ioapic_data[i]);
			mp_ioapic_data[i] = NULL;
			printk(KERN_ERR "Can't suspend/resume IOAPIC %d\n", i);
			continue;
		}
	}

	return 0;
}

device_initcall(ioapic_init_sysfs);

/*
 * Dynamic irq allocate and deallocation
 */
unsigned int create_irq_nr(unsigned int irq_want, int node)
{
	/* Allocate an unused irq */
	unsigned int irq;
	unsigned int new;
	unsigned long flags;
	struct irq_cfg *cfg_new = NULL;
	struct irq_desc *desc_new = NULL;

	irq = 0;
	if (irq_want < nr_irqs_gsi)
		irq_want = nr_irqs_gsi;

	raw_spin_lock_irqsave(&vector_lock, flags);
	for (new = irq_want; new < nr_irqs; new++) {
		desc_new = irq_to_desc_alloc_node(new, node);
		if (!desc_new) {
			printk(KERN_INFO "can not get irq_desc for %d\n", new);
			continue;
		}
		cfg_new = desc_new->chip_data;

		if (cfg_new->vector != 0)
			continue;

		desc_new = move_irq_desc(desc_new, node);
		cfg_new = desc_new->chip_data;

		if (__assign_irq_vector(new, cfg_new, apic->target_cpus()) == 0)
			irq = new;
		break;
	}
	raw_spin_unlock_irqrestore(&vector_lock, flags);

	if (irq > 0)
		dynamic_irq_init_keep_chip_data(irq);

	return irq;
}

int create_irq(void)
{
	int node = cpu_to_node(boot_cpu_id);
	unsigned int irq_want;
	int irq;

	irq_want = nr_irqs_gsi;
	irq = create_irq_nr(irq_want, node);

	if (irq == 0)
		irq = -1;

	return irq;
}

void destroy_irq(unsigned int irq)
{
	unsigned long flags;

	dynamic_irq_cleanup_keep_chip_data(irq);

	free_irte(irq);
	raw_spin_lock_irqsave(&vector_lock, flags);
	__clear_irq_vector(irq, get_irq_chip_data(irq));
	raw_spin_unlock_irqrestore(&vector_lock, flags);
}

/*
 * MSI message composition
 */
#ifdef CONFIG_PCI_MSI
static int msi_compose_msg(struct pci_dev *pdev, unsigned int irq,
			   struct msi_msg *msg, u8 hpet_id)
{
	struct irq_cfg *cfg;
	int err;
	unsigned dest;

	if (disable_apic)
		return -ENXIO;

	cfg = irq_cfg(irq);
	err = assign_irq_vector(irq, cfg, apic->target_cpus());
	if (err)
		return err;

	dest = apic->cpu_mask_to_apicid_and(cfg->domain, apic->target_cpus());

	if (irq_remapped(irq)) {
		struct irte irte;
		int ir_index;
		u16 sub_handle;

		ir_index = map_irq_to_irte_handle(irq, &sub_handle);
		BUG_ON(ir_index == -1);

		memset (&irte, 0, sizeof(irte));

		irte.present = 1;
		irte.dst_mode = apic->irq_dest_mode;
		irte.trigger_mode = 0; /* edge */
		irte.dlvry_mode = apic->irq_delivery_mode;
		irte.vector = cfg->vector;
		irte.dest_id = IRTE_DEST(dest);

		/* Set source-id of interrupt request */
		if (pdev)
			set_msi_sid(&irte, pdev);
		else
			set_hpet_sid(&irte, hpet_id);

		modify_irte(irq, &irte);

		msg->address_hi = MSI_ADDR_BASE_HI;
		msg->data = sub_handle;
		msg->address_lo = MSI_ADDR_BASE_LO | MSI_ADDR_IR_EXT_INT |
				  MSI_ADDR_IR_SHV |
				  MSI_ADDR_IR_INDEX1(ir_index) |
				  MSI_ADDR_IR_INDEX2(ir_index);
	} else {
		if (x2apic_enabled())
			msg->address_hi = MSI_ADDR_BASE_HI |
					  MSI_ADDR_EXT_DEST_ID(dest);
		else
			msg->address_hi = MSI_ADDR_BASE_HI;

		msg->address_lo =
			MSI_ADDR_BASE_LO |
			((apic->irq_dest_mode == 0) ?
				MSI_ADDR_DEST_MODE_PHYSICAL:
				MSI_ADDR_DEST_MODE_LOGICAL) |
			((apic->irq_delivery_mode != dest_LowestPrio) ?
				MSI_ADDR_REDIRECTION_CPU:
				MSI_ADDR_REDIRECTION_LOWPRI) |
			MSI_ADDR_DEST_ID(dest);

		msg->data =
			MSI_DATA_TRIGGER_EDGE |
			MSI_DATA_LEVEL_ASSERT |
			((apic->irq_delivery_mode != dest_LowestPrio) ?
				MSI_DATA_DELIVERY_FIXED:
				MSI_DATA_DELIVERY_LOWPRI) |
			MSI_DATA_VECTOR(cfg->vector);
	}
	return err;
}

#ifdef CONFIG_SMP
static int set_msi_irq_affinity(unsigned int irq, const struct cpumask *mask)
{
	struct irq_desc *desc = irq_to_desc(irq);
	struct irq_cfg *cfg;
	struct msi_msg msg;
	unsigned int dest;

	if (set_desc_affinity(desc, mask, &dest))
		return -1;

	cfg = desc->chip_data;

	read_msi_msg_desc(desc, &msg);

	msg.data &= ~MSI_DATA_VECTOR_MASK;
	msg.data |= MSI_DATA_VECTOR(cfg->vector);
	msg.address_lo &= ~MSI_ADDR_DEST_ID_MASK;
	msg.address_lo |= MSI_ADDR_DEST_ID(dest);

	write_msi_msg_desc(desc, &msg);

	return 0;
}
#ifdef CONFIG_INTR_REMAP
/*
 * Migrate the MSI irq to another cpumask. This migration is
 * done in the process context using interrupt-remapping hardware.
 */
static int
ir_set_msi_irq_affinity(unsigned int irq, const struct cpumask *mask)
{
	struct irq_desc *desc = irq_to_desc(irq);
	struct irq_cfg *cfg = desc->chip_data;
	unsigned int dest;
	struct irte irte;

	if (get_irte(irq, &irte))
		return -1;

	if (set_desc_affinity(desc, mask, &dest))
		return -1;

	irte.vector = cfg->vector;
	irte.dest_id = IRTE_DEST(dest);

	/*
	 * atomically update the IRTE with the new destination and vector.
	 */
	modify_irte(irq, &irte);

	/*
	 * After this point, all the interrupts will start arriving
	 * at the new destination. So, time to cleanup the previous
	 * vector allocation.
	 */
	if (cfg->move_in_progress)
		send_cleanup_vector(cfg);

	return 0;
}

#endif
#endif /* CONFIG_SMP */

/*
 * IRQ Chip for MSI PCI/PCI-X/PCI-Express Devices,
 * which implement the MSI or MSI-X Capability Structure.
 */
static struct irq_chip msi_chip = {
	.name		= "PCI-MSI",
	.unmask		= unmask_msi_irq,
	.mask		= mask_msi_irq,
	.ack		= ack_apic_edge,
#ifdef CONFIG_SMP
	.set_affinity	= set_msi_irq_affinity,
#endif
	.retrigger	= ioapic_retrigger_irq,
};

static struct irq_chip msi_ir_chip = {
	.name		= "IR-PCI-MSI",
	.unmask		= unmask_msi_irq,
	.mask		= mask_msi_irq,
#ifdef CONFIG_INTR_REMAP
	.ack		= ir_ack_apic_edge,
#ifdef CONFIG_SMP
	.set_affinity	= ir_set_msi_irq_affinity,
#endif
#endif
	.retrigger	= ioapic_retrigger_irq,
};

/*
 * Map the PCI dev to the corresponding remapping hardware unit
 * and allocate 'nvec' consecutive interrupt-remapping table entries
 * in it.
 */
static int msi_alloc_irte(struct pci_dev *dev, int irq, int nvec)
{
	struct intel_iommu *iommu;
	int index;

	iommu = map_dev_to_ir(dev);
	if (!iommu) {
		printk(KERN_ERR
		       "Unable to map PCI %s to iommu\n", pci_name(dev));
		return -ENOENT;
	}

	index = alloc_irte(iommu, irq, nvec);
	if (index < 0) {
		printk(KERN_ERR
		       "Unable to allocate %d IRTE for PCI %s\n", nvec,
		       pci_name(dev));
		return -ENOSPC;
	}
	return index;
}

static int setup_msi_irq(struct pci_dev *dev, struct msi_desc *msidesc, int irq)
{
	int ret;
	struct msi_msg msg;

	ret = msi_compose_msg(dev, irq, &msg, -1);
	if (ret < 0)
		return ret;

	set_irq_msi(irq, msidesc);
	write_msi_msg(irq, &msg);

	if (irq_remapped(irq)) {
		struct irq_desc *desc = irq_to_desc(irq);
		/*
		 * irq migration in process context
		 */
		desc->status |= IRQ_MOVE_PCNTXT;
		set_irq_chip_and_handler_name(irq, &msi_ir_chip, handle_edge_irq, "edge");
	} else
		set_irq_chip_and_handler_name(irq, &msi_chip, handle_edge_irq, "edge");

	dev_printk(KERN_DEBUG, &dev->dev, "irq %d for MSI/MSI-X\n", irq);

	return 0;
}

int arch_setup_msi_irqs(struct pci_dev *dev, int nvec, int type)
{
	unsigned int irq;
	int ret, sub_handle;
	struct msi_desc *msidesc;
	unsigned int irq_want;
	struct intel_iommu *iommu = NULL;
	int index = 0;
	int node;

	/* x86 doesn't support multiple MSI yet */
	if (type == PCI_CAP_ID_MSI && nvec > 1)
		return 1;

	node = dev_to_node(&dev->dev);
	irq_want = nr_irqs_gsi;
	sub_handle = 0;
	list_for_each_entry(msidesc, &dev->msi_list, list) {
		irq = create_irq_nr(irq_want, node);
		if (irq == 0)
			return -1;
		irq_want = irq + 1;
		if (!intr_remapping_enabled)
			goto no_ir;

		if (!sub_handle) {
			/*
			 * allocate the consecutive block of IRTE's
			 * for 'nvec'
			 */
			index = msi_alloc_irte(dev, irq, nvec);
			if (index < 0) {
				ret = index;
				goto error;
			}
		} else {
			iommu = map_dev_to_ir(dev);
			if (!iommu) {
				ret = -ENOENT;
				goto error;
			}
			/*
			 * setup the mapping between the irq and the IRTE
			 * base index, the sub_handle pointing to the
			 * appropriate interrupt remap table entry.
			 */
			set_irte_irq(irq, iommu, index, sub_handle);
		}
no_ir:
		ret = setup_msi_irq(dev, msidesc, irq);
		if (ret < 0)
			goto error;
		sub_handle++;
	}
	return 0;

error:
	destroy_irq(irq);
	return ret;
}

void arch_teardown_msi_irq(unsigned int irq)
{
	destroy_irq(irq);
}

#if defined (CONFIG_DMAR) || defined (CONFIG_INTR_REMAP)
#ifdef CONFIG_SMP
static int dmar_msi_set_affinity(unsigned int irq, const struct cpumask *mask)
{
	struct irq_desc *desc = irq_to_desc(irq);
	struct irq_cfg *cfg;
	struct msi_msg msg;
	unsigned int dest;

	if (set_desc_affinity(desc, mask, &dest))
		return -1;

	cfg = desc->chip_data;

	dmar_msi_read(irq, &msg);

	msg.data &= ~MSI_DATA_VECTOR_MASK;
	msg.data |= MSI_DATA_VECTOR(cfg->vector);
	msg.address_lo &= ~MSI_ADDR_DEST_ID_MASK;
	msg.address_lo |= MSI_ADDR_DEST_ID(dest);

	dmar_msi_write(irq, &msg);

	return 0;
}

#endif /* CONFIG_SMP */

static struct irq_chip dmar_msi_type = {
	.name = "DMAR_MSI",
	.unmask = dmar_msi_unmask,
	.mask = dmar_msi_mask,
	.ack = ack_apic_edge,
#ifdef CONFIG_SMP
	.set_affinity = dmar_msi_set_affinity,
#endif
	.retrigger = ioapic_retrigger_irq,
};

int arch_setup_dmar_msi(unsigned int irq)
{
	int ret;
	struct msi_msg msg;

	ret = msi_compose_msg(NULL, irq, &msg, -1);
	if (ret < 0)
		return ret;
	dmar_msi_write(irq, &msg);
	set_irq_chip_and_handler_name(irq, &dmar_msi_type, handle_edge_irq,
		"edge");
	return 0;
}
#endif

#ifdef CONFIG_HPET_TIMER

#ifdef CONFIG_SMP
static int hpet_msi_set_affinity(unsigned int irq, const struct cpumask *mask)
{
	struct irq_desc *desc = irq_to_desc(irq);
	struct irq_cfg *cfg;
	struct msi_msg msg;
	unsigned int dest;

	if (set_desc_affinity(desc, mask, &dest))
		return -1;

	cfg = desc->chip_data;

	hpet_msi_read(irq, &msg);

	msg.data &= ~MSI_DATA_VECTOR_MASK;
	msg.data |= MSI_DATA_VECTOR(cfg->vector);
	msg.address_lo &= ~MSI_ADDR_DEST_ID_MASK;
	msg.address_lo |= MSI_ADDR_DEST_ID(dest);

	hpet_msi_write(irq, &msg);

	return 0;
}

#endif /* CONFIG_SMP */

static struct irq_chip ir_hpet_msi_type = {
	.name = "IR-HPET_MSI",
	.unmask = hpet_msi_unmask,
	.mask = hpet_msi_mask,
#ifdef CONFIG_INTR_REMAP
	.ack = ir_ack_apic_edge,
#ifdef CONFIG_SMP
	.set_affinity = ir_set_msi_irq_affinity,
#endif
#endif
	.retrigger = ioapic_retrigger_irq,
};

static struct irq_chip hpet_msi_type = {
	.name = "HPET_MSI",
	.unmask = hpet_msi_unmask,
	.mask = hpet_msi_mask,
	.ack = ack_apic_edge,
#ifdef CONFIG_SMP
	.set_affinity = hpet_msi_set_affinity,
#endif
	.retrigger = ioapic_retrigger_irq,
};

int arch_setup_hpet_msi(unsigned int irq, unsigned int id)
{
	int ret;
	struct msi_msg msg;
	struct irq_desc *desc = irq_to_desc(irq);

	if (intr_remapping_enabled) {
		struct intel_iommu *iommu = map_hpet_to_ir(id);
		int index;

		if (!iommu)
			return -1;

		index = alloc_irte(iommu, irq, 1);
		if (index < 0)
			return -1;
	}

	ret = msi_compose_msg(NULL, irq, &msg, id);
	if (ret < 0)
		return ret;

	hpet_msi_write(irq, &msg);
	desc->status |= IRQ_MOVE_PCNTXT;
	if (irq_remapped(irq))
		set_irq_chip_and_handler_name(irq, &ir_hpet_msi_type,
					      handle_edge_irq, "edge");
	else
		set_irq_chip_and_handler_name(irq, &hpet_msi_type,
					      handle_edge_irq, "edge");

	return 0;
}
#endif

#endif /* CONFIG_PCI_MSI */
/*
 * Hypertransport interrupt support
 */
#ifdef CONFIG_HT_IRQ

#ifdef CONFIG_SMP

static void target_ht_irq(unsigned int irq, unsigned int dest, u8 vector)
{
	struct ht_irq_msg msg;
	fetch_ht_irq_msg(irq, &msg);

	msg.address_lo &= ~(HT_IRQ_LOW_VECTOR_MASK | HT_IRQ_LOW_DEST_ID_MASK);
	msg.address_hi &= ~(HT_IRQ_HIGH_DEST_ID_MASK);

	msg.address_lo |= HT_IRQ_LOW_VECTOR(vector) | HT_IRQ_LOW_DEST_ID(dest);
	msg.address_hi |= HT_IRQ_HIGH_DEST_ID(dest);

	write_ht_irq_msg(irq, &msg);
}

static int set_ht_irq_affinity(unsigned int irq, const struct cpumask *mask)
{
	struct irq_desc *desc = irq_to_desc(irq);
	struct irq_cfg *cfg;
	unsigned int dest;

	if (set_desc_affinity(desc, mask, &dest))
		return -1;

	cfg = desc->chip_data;

	target_ht_irq(irq, dest, cfg->vector);

	return 0;
}

#endif

static struct irq_chip ht_irq_chip = {
	.name		= "PCI-HT",
	.mask		= mask_ht_irq,
	.unmask		= unmask_ht_irq,
	.ack		= ack_apic_edge,
#ifdef CONFIG_SMP
	.set_affinity	= set_ht_irq_affinity,
#endif
	.retrigger	= ioapic_retrigger_irq,
};

int arch_setup_ht_irq(unsigned int irq, struct pci_dev *dev)
{
	struct irq_cfg *cfg;
	int err;

	if (disable_apic)
		return -ENXIO;

	cfg = irq_cfg(irq);
	err = assign_irq_vector(irq, cfg, apic->target_cpus());
	if (!err) {
		struct ht_irq_msg msg;
		unsigned dest;

		dest = apic->cpu_mask_to_apicid_and(cfg->domain,
						    apic->target_cpus());

		msg.address_hi = HT_IRQ_HIGH_DEST_ID(dest);

		msg.address_lo =
			HT_IRQ_LOW_BASE |
			HT_IRQ_LOW_DEST_ID(dest) |
			HT_IRQ_LOW_VECTOR(cfg->vector) |
			((apic->irq_dest_mode == 0) ?
				HT_IRQ_LOW_DM_PHYSICAL :
				HT_IRQ_LOW_DM_LOGICAL) |
			HT_IRQ_LOW_RQEOI_EDGE |
			((apic->irq_delivery_mode != dest_LowestPrio) ?
				HT_IRQ_LOW_MT_FIXED :
				HT_IRQ_LOW_MT_ARBITRATED) |
			HT_IRQ_LOW_IRQ_MASKED;

		write_ht_irq_msg(irq, &msg);

		set_irq_chip_and_handler_name(irq, &ht_irq_chip,
					      handle_edge_irq, "edge");

		dev_printk(KERN_DEBUG, &dev->dev, "irq %d for HT\n", irq);
	}
	return err;
}
#endif /* CONFIG_HT_IRQ */

int __init io_apic_get_redir_entries (int ioapic)
{
	union IO_APIC_reg_01	reg_01;
	unsigned long flags;

	raw_spin_lock_irqsave(&ioapic_lock, flags);
	reg_01.raw = io_apic_read(ioapic, 1);
	raw_spin_unlock_irqrestore(&ioapic_lock, flags);

	return reg_01.bits.entries;
}

void __init probe_nr_irqs_gsi(void)
{
	int nr = 0;

	nr = acpi_probe_gsi();
	if (nr > nr_irqs_gsi) {
		nr_irqs_gsi = nr;
	} else {
		/* for acpi=off or acpi is not compiled in */
		int idx;

		nr = 0;
		for (idx = 0; idx < nr_ioapics; idx++)
			nr += io_apic_get_redir_entries(idx) + 1;

		if (nr > nr_irqs_gsi)
			nr_irqs_gsi = nr;
	}

	printk(KERN_DEBUG "nr_irqs_gsi: %d\n", nr_irqs_gsi);
}

<<<<<<< HEAD
#ifdef CONFIG_SPARSE_IRQ
int __init arch_probe_nr_irqs(void)
{
	int nr;

	if (nr_irqs > (NR_VECTORS * nr_cpu_ids))
		nr_irqs = NR_VECTORS * nr_cpu_ids;

	nr = nr_irqs_gsi + 8 * nr_cpu_ids;
#if defined(CONFIG_PCI_MSI) || defined(CONFIG_HT_IRQ)
	/*
	 * for MSI and HT dyn irq
	 */
	nr += nr_irqs_gsi * 64;
#endif
	if (nr < nr_irqs)
		nr_irqs = nr;

	return 0;
}
#endif

=======
>>>>>>> d02e30c3
static int __io_apic_set_pci_routing(struct device *dev, int irq,
				struct io_apic_irq_attr *irq_attr)
{
	struct irq_desc *desc;
	struct irq_cfg *cfg;
	int node;
	int ioapic, pin;
	int trigger, polarity;

	ioapic = irq_attr->ioapic;
	if (!IO_APIC_IRQ(irq)) {
		apic_printk(APIC_QUIET,KERN_ERR "IOAPIC[%d]: Invalid reference to IRQ 0\n",
			ioapic);
		return -EINVAL;
	}

	if (dev)
		node = dev_to_node(dev);
	else
		node = cpu_to_node(boot_cpu_id);

	desc = irq_to_desc_alloc_node(irq, node);
	if (!desc) {
		printk(KERN_INFO "can not get irq_desc %d\n", irq);
		return 0;
	}

	pin = irq_attr->ioapic_pin;
	trigger = irq_attr->trigger;
	polarity = irq_attr->polarity;

	/*
	 * IRQs < 16 are already in the irq_2_pin[] map
	 */
	if (irq >= nr_legacy_irqs) {
		cfg = desc->chip_data;
		if (add_pin_to_irq_node_nopanic(cfg, node, ioapic, pin)) {
			printk(KERN_INFO "can not add pin %d for irq %d\n",
				pin, irq);
			return 0;
		}
	}

	setup_IO_APIC_irq(ioapic, pin, irq, desc, trigger, polarity);

	return 0;
}

int io_apic_set_pci_routing(struct device *dev, int irq,
				struct io_apic_irq_attr *irq_attr)
{
	int ioapic, pin;
	/*
	 * Avoid pin reprogramming.  PRTs typically include entries
	 * with redundant pin->gsi mappings (but unique PCI devices);
	 * we only program the IOAPIC on the first.
	 */
	ioapic = irq_attr->ioapic;
	pin = irq_attr->ioapic_pin;
	if (test_bit(pin, mp_ioapic_routing[ioapic].pin_programmed)) {
		pr_debug("Pin %d-%d already programmed\n",
			 mp_ioapics[ioapic].apicid, pin);
		return 0;
	}
	set_bit(pin, mp_ioapic_routing[ioapic].pin_programmed);

	return __io_apic_set_pci_routing(dev, irq, irq_attr);
}

u8 __init io_apic_unique_id(u8 id)
{
#ifdef CONFIG_X86_32
	if ((boot_cpu_data.x86_vendor == X86_VENDOR_INTEL) &&
	    !APIC_XAPIC(apic_version[boot_cpu_physical_apicid]))
		return io_apic_get_unique_id(nr_ioapics, id);
	else
		return id;
#else
	int i;
	DECLARE_BITMAP(used, 256);

	bitmap_zero(used, 256);
	for (i = 0; i < nr_ioapics; i++) {
		struct mpc_ioapic *ia = &mp_ioapics[i];
		__set_bit(ia->apicid, used);
	}
	if (!test_bit(id, used))
		return id;
	return find_first_zero_bit(used, 256);
#endif
}

#ifdef CONFIG_X86_32
int __init io_apic_get_unique_id(int ioapic, int apic_id)
{
	union IO_APIC_reg_00 reg_00;
	static physid_mask_t apic_id_map = PHYSID_MASK_NONE;
	physid_mask_t tmp;
	unsigned long flags;
	int i = 0;

	/*
	 * The P4 platform supports up to 256 APIC IDs on two separate APIC
	 * buses (one for LAPICs, one for IOAPICs), where predecessors only
	 * supports up to 16 on one shared APIC bus.
	 *
	 * TBD: Expand LAPIC/IOAPIC support on P4-class systems to take full
	 *      advantage of new APIC bus architecture.
	 */

	if (physids_empty(apic_id_map))
		apic->ioapic_phys_id_map(&phys_cpu_present_map, &apic_id_map);

	raw_spin_lock_irqsave(&ioapic_lock, flags);
	reg_00.raw = io_apic_read(ioapic, 0);
	raw_spin_unlock_irqrestore(&ioapic_lock, flags);

	if (apic_id >= get_physical_broadcast()) {
		printk(KERN_WARNING "IOAPIC[%d]: Invalid apic_id %d, trying "
			"%d\n", ioapic, apic_id, reg_00.bits.ID);
		apic_id = reg_00.bits.ID;
	}

	/*
	 * Every APIC in a system must have a unique ID or we get lots of nice
	 * 'stuck on smp_invalidate_needed IPI wait' messages.
	 */
	if (apic->check_apicid_used(&apic_id_map, apic_id)) {

		for (i = 0; i < get_physical_broadcast(); i++) {
			if (!apic->check_apicid_used(&apic_id_map, i))
				break;
		}

		if (i == get_physical_broadcast())
			panic("Max apic_id exceeded!\n");

		printk(KERN_WARNING "IOAPIC[%d]: apic_id %d already used, "
			"trying %d\n", ioapic, apic_id, i);

		apic_id = i;
	}

	apic->apicid_to_cpu_present(apic_id, &tmp);
	physids_or(apic_id_map, apic_id_map, tmp);

	if (reg_00.bits.ID != apic_id) {
		reg_00.bits.ID = apic_id;

		raw_spin_lock_irqsave(&ioapic_lock, flags);
		io_apic_write(ioapic, 0, reg_00.raw);
		reg_00.raw = io_apic_read(ioapic, 0);
		raw_spin_unlock_irqrestore(&ioapic_lock, flags);

		/* Sanity check */
		if (reg_00.bits.ID != apic_id) {
			printk("IOAPIC[%d]: Unable to change apic_id!\n", ioapic);
			return -1;
		}
	}

	apic_printk(APIC_VERBOSE, KERN_INFO
			"IOAPIC[%d]: Assigned apic_id %d\n", ioapic, apic_id);

	return apic_id;
}
#endif

int __init io_apic_get_version(int ioapic)
{
	union IO_APIC_reg_01	reg_01;
	unsigned long flags;

	raw_spin_lock_irqsave(&ioapic_lock, flags);
	reg_01.raw = io_apic_read(ioapic, 1);
	raw_spin_unlock_irqrestore(&ioapic_lock, flags);

	return reg_01.bits.version;
}

int acpi_get_override_irq(int bus_irq, int *trigger, int *polarity)
{
	int i;

	if (skip_ioapic_setup)
		return -1;

	for (i = 0; i < mp_irq_entries; i++)
		if (mp_irqs[i].irqtype == mp_INT &&
		    mp_irqs[i].srcbusirq == bus_irq)
			break;
	if (i >= mp_irq_entries)
		return -1;

	*trigger = irq_trigger(i);
	*polarity = irq_polarity(i);
	return 0;
}

/*
 * This function currently is only a helper for the i386 smp boot process where
 * we need to reprogram the ioredtbls to cater for the cpus which have come online
 * so mask in all cases should simply be apic->target_cpus()
 */
#ifdef CONFIG_SMP
void __init setup_ioapic_dest(void)
{
	int pin, ioapic = 0, irq, irq_entry;
	struct irq_desc *desc;
	const struct cpumask *mask;

	if (skip_ioapic_setup == 1)
		return;

#ifdef CONFIG_ACPI
	if (!acpi_disabled && acpi_ioapic) {
		ioapic = mp_find_ioapic(0);
		if (ioapic < 0)
			ioapic = 0;
	}
#endif

	for (pin = 0; pin < nr_ioapic_registers[ioapic]; pin++) {
		irq_entry = find_irq_entry(ioapic, pin, mp_INT);
		if (irq_entry == -1)
			continue;
		irq = pin_2_irq(irq_entry, ioapic, pin);

		desc = irq_to_desc(irq);

		/*
		 * Honour affinities which have been set in early boot
		 */
		if (desc->status &
		    (IRQ_NO_BALANCING | IRQ_AFFINITY_SET))
			mask = desc->affinity;
		else
			mask = apic->target_cpus();

		if (intr_remapping_enabled)
			set_ir_ioapic_affinity_irq_desc(desc, mask);
		else
			set_ioapic_affinity_irq_desc(desc, mask);
	}

}
#endif

#define IOAPIC_RESOURCE_NAME_SIZE 11

static struct resource *ioapic_resources;

static struct resource * __init ioapic_setup_resources(int nr_ioapics)
{
	unsigned long n;
	struct resource *res;
	char *mem;
	int i;

	if (nr_ioapics <= 0)
		return NULL;

	n = IOAPIC_RESOURCE_NAME_SIZE + sizeof(struct resource);
	n *= nr_ioapics;

	mem = alloc_bootmem(n);
	res = (void *)mem;

	mem += sizeof(struct resource) * nr_ioapics;

	for (i = 0; i < nr_ioapics; i++) {
		res[i].name = mem;
		res[i].flags = IORESOURCE_MEM | IORESOURCE_BUSY;
		snprintf(mem, IOAPIC_RESOURCE_NAME_SIZE, "IOAPIC %u", i);
		mem += IOAPIC_RESOURCE_NAME_SIZE;
	}

	ioapic_resources = res;

	return res;
}

void __init ioapic_init_mappings(void)
{
	unsigned long ioapic_phys, idx = FIX_IO_APIC_BASE_0;
	struct resource *ioapic_res;
	int i;

	ioapic_res = ioapic_setup_resources(nr_ioapics);
	for (i = 0; i < nr_ioapics; i++) {
		if (smp_found_config) {
			ioapic_phys = mp_ioapics[i].apicaddr;
#ifdef CONFIG_X86_32
			if (!ioapic_phys) {
				printk(KERN_ERR
				       "WARNING: bogus zero IO-APIC "
				       "address found in MPTABLE, "
				       "disabling IO/APIC support!\n");
				smp_found_config = 0;
				skip_ioapic_setup = 1;
				goto fake_ioapic_page;
			}
#endif
		} else {
#ifdef CONFIG_X86_32
fake_ioapic_page:
#endif
			ioapic_phys = (unsigned long)alloc_bootmem_pages(PAGE_SIZE);
			ioapic_phys = __pa(ioapic_phys);
		}
		set_fixmap_nocache(idx, ioapic_phys);
		apic_printk(APIC_VERBOSE, "mapped IOAPIC to %08lx (%08lx)\n",
			__fix_to_virt(idx) + (ioapic_phys & ~PAGE_MASK),
			ioapic_phys);
		idx++;

		ioapic_res->start = ioapic_phys;
		ioapic_res->end = ioapic_phys + IO_APIC_SLOT_SIZE - 1;
		ioapic_res++;
	}
}

void __init ioapic_insert_resources(void)
{
	int i;
	struct resource *r = ioapic_resources;

	if (!r) {
		if (nr_ioapics > 0)
			printk(KERN_ERR
				"IO APIC resources couldn't be allocated.\n");
		return;
	}

	for (i = 0; i < nr_ioapics; i++) {
		insert_resource(&iomem_resource, r);
		r++;
	}
}

int mp_find_ioapic(int gsi)
{
	int i = 0;

	/* Find the IOAPIC that manages this GSI. */
	for (i = 0; i < nr_ioapics; i++) {
		if ((gsi >= mp_gsi_routing[i].gsi_base)
		    && (gsi <= mp_gsi_routing[i].gsi_end))
			return i;
	}

	printk(KERN_ERR "ERROR: Unable to locate IOAPIC for GSI %d\n", gsi);
	return -1;
}

int mp_find_ioapic_pin(int ioapic, int gsi)
{
	if (WARN_ON(ioapic == -1))
		return -1;
	if (WARN_ON(gsi > mp_gsi_routing[ioapic].gsi_end))
		return -1;

	return gsi - mp_gsi_routing[ioapic].gsi_base;
}

static int bad_ioapic(unsigned long address)
{
	if (nr_ioapics >= MAX_IO_APICS) {
		printk(KERN_WARNING "WARING: Max # of I/O APICs (%d) exceeded "
		       "(found %d), skipping\n", MAX_IO_APICS, nr_ioapics);
		return 1;
	}
	if (!address) {
		printk(KERN_WARNING "WARNING: Bogus (zero) I/O APIC address"
		       " found in table, skipping!\n");
		return 1;
	}
	return 0;
}

void __init mp_register_ioapic(int id, u32 address, u32 gsi_base)
{
	int idx = 0;

	if (bad_ioapic(address))
		return;

	idx = nr_ioapics;

	mp_ioapics[idx].type = MP_IOAPIC;
	mp_ioapics[idx].flags = MPC_APIC_USABLE;
	mp_ioapics[idx].apicaddr = address;

	set_fixmap_nocache(FIX_IO_APIC_BASE_0 + idx, address);
	mp_ioapics[idx].apicid = io_apic_unique_id(id);
	mp_ioapics[idx].apicver = io_apic_get_version(idx);

	/*
	 * Build basic GSI lookup table to facilitate gsi->io_apic lookups
	 * and to prevent reprogramming of IOAPIC pins (PCI GSIs).
	 */
	mp_gsi_routing[idx].gsi_base = gsi_base;
	mp_gsi_routing[idx].gsi_end = gsi_base +
	    io_apic_get_redir_entries(idx);

	printk(KERN_INFO "IOAPIC[%d]: apic_id %d, version %d, address 0x%x, "
	       "GSI %d-%d\n", idx, mp_ioapics[idx].apicid,
	       mp_ioapics[idx].apicver, mp_ioapics[idx].apicaddr,
	       mp_gsi_routing[idx].gsi_base, mp_gsi_routing[idx].gsi_end);

	nr_ioapics++;
}<|MERGE_RESOLUTION|>--- conflicted
+++ resolved
@@ -1265,11 +1265,7 @@
 	 * assignments that might be happening on another cpu in parallel,
 	 * while we setup our initial vector to irq mappings.
 	 */
-<<<<<<< HEAD
-	spin_lock(&vector_lock);
-=======
 	raw_spin_lock(&vector_lock);
->>>>>>> d02e30c3
 	/* Mark the inuse vectors */
 	for_each_irq_desc(irq, desc) {
 		cfg = desc->chip_data;
@@ -1288,11 +1284,7 @@
 		if (!cpumask_test_cpu(cpu, cfg->domain))
 			per_cpu(vector_irq, cpu)[vector] = -1;
 	}
-<<<<<<< HEAD
-	spin_unlock(&vector_lock);
-=======
 	raw_spin_unlock(&vector_lock);
->>>>>>> d02e30c3
 }
 
 static struct irq_chip ioapic_chip;
@@ -3884,31 +3876,6 @@
 	printk(KERN_DEBUG "nr_irqs_gsi: %d\n", nr_irqs_gsi);
 }
 
-<<<<<<< HEAD
-#ifdef CONFIG_SPARSE_IRQ
-int __init arch_probe_nr_irqs(void)
-{
-	int nr;
-
-	if (nr_irqs > (NR_VECTORS * nr_cpu_ids))
-		nr_irqs = NR_VECTORS * nr_cpu_ids;
-
-	nr = nr_irqs_gsi + 8 * nr_cpu_ids;
-#if defined(CONFIG_PCI_MSI) || defined(CONFIG_HT_IRQ)
-	/*
-	 * for MSI and HT dyn irq
-	 */
-	nr += nr_irqs_gsi * 64;
-#endif
-	if (nr < nr_irqs)
-		nr_irqs = nr;
-
-	return 0;
-}
-#endif
-
-=======
->>>>>>> d02e30c3
 static int __io_apic_set_pci_routing(struct device *dev, int irq,
 				struct io_apic_irq_attr *irq_attr)
 {
