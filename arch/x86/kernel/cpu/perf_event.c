--- conflicted
+++ resolved
@@ -1636,21 +1636,12 @@
 	.start		= x86_pmu_start,
 	.stop		= x86_pmu_stop,
 	.read		= x86_pmu_read,
-<<<<<<< HEAD
 
 	.start_txn	= x86_pmu_start_txn,
 	.cancel_txn	= x86_pmu_cancel_txn,
 	.commit_txn	= x86_pmu_commit_txn,
 };
 
-=======
-
-	.start_txn	= x86_pmu_start_txn,
-	.cancel_txn	= x86_pmu_cancel_txn,
-	.commit_txn	= x86_pmu_commit_txn,
-};
-
->>>>>>> c62f981f
 /*
  * callchain support
  */
