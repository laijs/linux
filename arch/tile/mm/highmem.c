--- conflicted
+++ resolved
@@ -241,11 +241,7 @@
 		pte_t pteval = *pte;
 		int idx, type;
 
-<<<<<<< HEAD
-		type = kmap_atomic_idx_pop();
-=======
 		type = kmap_atomic_idx();
->>>>>>> 81280572
 		idx = type + KM_TYPE_NR*smp_processor_id();
 
 		/*
