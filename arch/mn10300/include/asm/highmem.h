--- conflicted
+++ resolved
@@ -101,11 +101,7 @@
 		return;
 	}
 
-<<<<<<< HEAD
-	type = kmap_atomic_idx_pop();
-=======
 	type = kmap_atomic_idx();
->>>>>>> 81280572
 
 #if HIGHMEM_DEBUG
 	{
@@ -120,17 +116,11 @@
 		 * this pte without first remap it
 		 */
 		pte_clear(kmap_pte - idx);
-<<<<<<< HEAD
-		__flush_tlb_one(vaddr);
-	}
-#endif
-=======
 		local_flush_tlb_one(vaddr);
 	}
 #endif
 
 	kmap_atomic_idx_pop();
->>>>>>> 81280572
 	pagefault_enable();
 }
 #endif /* __KERNEL__ */
