/*
 * arch/arm/mm/highmem.c -- ARM highmem support
 *
 * Author:	Nicolas Pitre
 * Created:	september 8, 2008
 * Copyright:	Marvell Semiconductors Inc.
 *
 * This program is free software; you can redistribute it and/or modify
 * it under the terms of the GNU General Public License version 2 as
 * published by the Free Software Foundation.
 */

#include <linux/module.h>
#include <linux/highmem.h>
#include <linux/interrupt.h>
#include <asm/fixmap.h>
#include <asm/cacheflush.h>
#include <asm/tlbflush.h>
#include "mm.h"

void *kmap(struct page *page)
{
	might_sleep();
	if (!PageHighMem(page))
		return page_address(page);
	return kmap_high(page);
}
EXPORT_SYMBOL(kmap);

void kunmap(struct page *page)
{
	BUG_ON(in_interrupt());
	if (!PageHighMem(page))
		return;
	kunmap_high(page);
}
EXPORT_SYMBOL(kunmap);

void *__kmap_atomic(struct page *page)
{
	unsigned int idx;
	unsigned long vaddr;
	void *kmap;
	int type;

	pagefault_disable();
	if (!PageHighMem(page))
		return page_address(page);

#ifdef CONFIG_DEBUG_HIGHMEM
	/*
	 * There is no cache coherency issue when non VIVT, so force the
	 * dedicated kmap usage for better debugging purposes in that case.
	 */
	if (!cache_is_vivt())
		kmap = NULL;
	else
#endif
		kmap = kmap_high_get(page);
	if (kmap)
		return kmap;

	type = kmap_atomic_idx_push();

	idx = type + KM_TYPE_NR * smp_processor_id();
	vaddr = __fix_to_virt(FIX_KMAP_BEGIN + idx);
#ifdef CONFIG_DEBUG_HIGHMEM
	/*
	 * With debugging enabled, kunmap_atomic forces that entry to 0.
	 * Make sure it was indeed properly unmapped.
	 */
	BUG_ON(!pte_none(*(TOP_PTE(vaddr))));
#endif
	set_pte_ext(TOP_PTE(vaddr), mk_pte(page, kmap_prot), 0);
	/*
	 * When debugging is off, kunmap_atomic leaves the previous mapping
	 * in place, so this TLB flush ensures the TLB is updated with the
	 * new mapping.
	 */
	local_flush_tlb_kernel_page(vaddr);

	return (void *)vaddr;
}
EXPORT_SYMBOL(__kmap_atomic);

void __kunmap_atomic(void *kvaddr)
{
	unsigned long vaddr = (unsigned long) kvaddr & PAGE_MASK;
	int idx, type;

	if (kvaddr >= (void *)FIXADDR_START) {
<<<<<<< HEAD
		type = kmap_atomic_idx_pop();
=======
		type = kmap_atomic_idx();
>>>>>>> 81280572
		idx = type + KM_TYPE_NR * smp_processor_id();

		if (cache_is_vivt())
			__cpuc_flush_dcache_area((void *)vaddr, PAGE_SIZE);
#ifdef CONFIG_DEBUG_HIGHMEM
		BUG_ON(vaddr != __fix_to_virt(FIX_KMAP_BEGIN + idx));
		set_pte_ext(TOP_PTE(vaddr), __pte(0), 0);
		local_flush_tlb_kernel_page(vaddr);
#else
		(void) idx;  /* to kill a warning */
#endif
		kmap_atomic_idx_pop();
	} else if (vaddr >= PKMAP_ADDR(0) && vaddr < PKMAP_ADDR(LAST_PKMAP)) {
		/* this address was obtained through kmap_high_get() */
		kunmap_high(pte_page(pkmap_page_table[PKMAP_NR(vaddr)]));
	}
	pagefault_enable();
}
EXPORT_SYMBOL(__kunmap_atomic);

void *kmap_atomic_pfn(unsigned long pfn)
{
	unsigned long vaddr;
	int idx, type;

	pagefault_disable();

	type = kmap_atomic_idx_push();
	idx = type + KM_TYPE_NR * smp_processor_id();
	vaddr = __fix_to_virt(FIX_KMAP_BEGIN + idx);
#ifdef CONFIG_DEBUG_HIGHMEM
	BUG_ON(!pte_none(*(TOP_PTE(vaddr))));
#endif
	set_pte_ext(TOP_PTE(vaddr), pfn_pte(pfn, kmap_prot), 0);
	local_flush_tlb_kernel_page(vaddr);

	return (void *)vaddr;
}

struct page *kmap_atomic_to_page(const void *ptr)
{
	unsigned long vaddr = (unsigned long)ptr;
	pte_t *pte;

	if (vaddr < FIXADDR_START)
		return virt_to_page(ptr);

	pte = TOP_PTE(vaddr);
	return pte_page(*pte);
}

#ifdef CONFIG_CPU_CACHE_VIPT

#include <linux/percpu.h>

/*
 * The VIVT cache of a highmem page is always flushed before the page
 * is unmapped. Hence unmapped highmem pages need no cache maintenance
 * in that case.
 *
 * However unmapped pages may still be cached with a VIPT cache, and
 * it is not possible to perform cache maintenance on them using physical
 * addresses unfortunately.  So we have no choice but to set up a temporary
 * virtual mapping for that purpose.
 *
 * Yet this VIPT cache maintenance may be triggered from DMA support
 * functions which are possibly called from interrupt context. As we don't
 * want to keep interrupt disabled all the time when such maintenance is
 * taking place, we therefore allow for some reentrancy by preserving and
 * restoring the previous fixmap entry before the interrupted context is
 * resumed.  If the reentrancy depth is 0 then there is no need to restore
 * the previous fixmap, and leaving the current one in place allow it to
 * be reused the next time without a TLB flush (common with DMA).
 */

static DEFINE_PER_CPU(int, kmap_high_l1_vipt_depth);

void *kmap_high_l1_vipt(struct page *page, pte_t *saved_pte)
{
	unsigned int idx, cpu;
	int *depth;
	unsigned long vaddr, flags;
	pte_t pte, *ptep;

	if (!in_interrupt())
		preempt_disable();

	cpu = smp_processor_id();
	depth = &per_cpu(kmap_high_l1_vipt_depth, cpu);

	idx = KM_L1_CACHE + KM_TYPE_NR * cpu;
	vaddr = __fix_to_virt(FIX_KMAP_BEGIN + idx);
	ptep = TOP_PTE(vaddr);
	pte = mk_pte(page, kmap_prot);

	raw_local_irq_save(flags);
	(*depth)++;
	if (pte_val(*ptep) == pte_val(pte)) {
		*saved_pte = pte;
	} else {
		*saved_pte = *ptep;
		set_pte_ext(ptep, pte, 0);
		local_flush_tlb_kernel_page(vaddr);
	}
	raw_local_irq_restore(flags);

	return (void *)vaddr;
}

void kunmap_high_l1_vipt(struct page *page, pte_t saved_pte)
{
	unsigned int idx, cpu = smp_processor_id();
	int *depth = &per_cpu(kmap_high_l1_vipt_depth, cpu);
	unsigned long vaddr, flags;
	pte_t pte, *ptep;

	idx = KM_L1_CACHE + KM_TYPE_NR * cpu;
	vaddr = __fix_to_virt(FIX_KMAP_BEGIN + idx);
	ptep = TOP_PTE(vaddr);
	pte = mk_pte(page, kmap_prot);

	BUG_ON(pte_val(*ptep) != pte_val(pte));
	BUG_ON(*depth <= 0);

	raw_local_irq_save(flags);
	(*depth)--;
	if (*depth != 0 && pte_val(pte) != pte_val(saved_pte)) {
		set_pte_ext(ptep, saved_pte, 0);
		local_flush_tlb_kernel_page(vaddr);
	}
	raw_local_irq_restore(flags);

	if (!in_interrupt())
		preempt_enable();
}

#endif  /* CONFIG_CPU_CACHE_VIPT */<|MERGE_RESOLUTION|>--- conflicted
+++ resolved
@@ -89,11 +89,7 @@
 	int idx, type;
 
 	if (kvaddr >= (void *)FIXADDR_START) {
-<<<<<<< HEAD
-		type = kmap_atomic_idx_pop();
-=======
 		type = kmap_atomic_idx();
->>>>>>> 81280572
 		idx = type + KM_TYPE_NR * smp_processor_id();
 
 		if (cache_is_vivt())
