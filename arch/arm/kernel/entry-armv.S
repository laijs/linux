--- conflicted
+++ resolved
@@ -679,11 +679,7 @@
 	.pushsection .data
 ENTRY(fp_enter)
 	.word	no_fp
-<<<<<<< HEAD
-	.text
-=======
 	.popsection
->>>>>>> f1c448e0
 
 ENTRY(no_fp)
 	mov	pc, lr
