/*
 * Completely Fair Scheduling (CFS) Class (SCHED_NORMAL/SCHED_BATCH)
 *
 *  Copyright (C) 2007 Red Hat, Inc., Ingo Molnar <mingo@redhat.com>
 *
 *  Interactivity improvements by Mike Galbraith
 *  (C) 2007 Mike Galbraith <efault@gmx.de>
 *
 *  Various enhancements by Dmitry Adamushko.
 *  (C) 2007 Dmitry Adamushko <dmitry.adamushko@gmail.com>
 *
 *  Group scheduling enhancements by Srivatsa Vaddagiri
 *  Copyright IBM Corporation, 2007
 *  Author: Srivatsa Vaddagiri <vatsa@linux.vnet.ibm.com>
 *
 *  Scaled math optimizations by Thomas Gleixner
 *  Copyright (C) 2007, Thomas Gleixner <tglx@linutronix.de>
 *
 *  Adaptive scheduling granularity, math enhancements by Peter Zijlstra
 *  Copyright (C) 2007 Red Hat, Inc., Peter Zijlstra <pzijlstr@redhat.com>
 */

#include <linux/latencytop.h>
#include <linux/sched.h>

/*
 * Targeted preemption latency for CPU-bound tasks:
 * (default: 5ms * (1 + ilog(ncpus)), units: nanoseconds)
 *
 * NOTE: this latency value is not the same as the concept of
 * 'timeslice length' - timeslices in CFS are of variable length
 * and have no persistent notion like in traditional, time-slice
 * based scheduling concepts.
 *
 * (to see the precise effective timeslice length of your workload,
 *  run vmstat and monitor the context-switches (cs) field)
 */
unsigned int sysctl_sched_latency = 6000000ULL;
unsigned int normalized_sysctl_sched_latency = 6000000ULL;

/*
 * The initial- and re-scaling of tunables is configurable
 * (default SCHED_TUNABLESCALING_LOG = *(1+ilog(ncpus))
 *
 * Options are:
 * SCHED_TUNABLESCALING_NONE - unscaled, always *1
 * SCHED_TUNABLESCALING_LOG - scaled logarithmical, *1+ilog(ncpus)
 * SCHED_TUNABLESCALING_LINEAR - scaled linear, *ncpus
 */
enum sched_tunable_scaling sysctl_sched_tunable_scaling
	= SCHED_TUNABLESCALING_LOG;

/*
 * Minimal preemption granularity for CPU-bound tasks:
 * (default: 2 msec * (1 + ilog(ncpus)), units: nanoseconds)
 */
unsigned int sysctl_sched_min_granularity = 2000000ULL;
unsigned int normalized_sysctl_sched_min_granularity = 2000000ULL;

/*
 * is kept at sysctl_sched_latency / sysctl_sched_min_granularity
 */
static unsigned int sched_nr_latency = 3;

/*
 * After fork, child runs first. If set to 0 (default) then
 * parent will (try to) run first.
 */
unsigned int sysctl_sched_child_runs_first __read_mostly;

/*
 * sys_sched_yield() compat mode
 *
 * This option switches the agressive yield implementation of the
 * old scheduler back on.
 */
unsigned int __read_mostly sysctl_sched_compat_yield;

/*
 * SCHED_OTHER wake-up granularity.
 * (default: 1 msec * (1 + ilog(ncpus)), units: nanoseconds)
 *
 * This option delays the preemption effects of decoupled workloads
 * and reduces their over-scheduling. Synchronous workloads will still
 * have immediate wakeup/sleep latencies.
 */
unsigned int sysctl_sched_wakeup_granularity = 1000000UL;
unsigned int normalized_sysctl_sched_wakeup_granularity = 1000000UL;

const_debug unsigned int sysctl_sched_migration_cost = 500000UL;

static const struct sched_class fair_sched_class;

/**************************************************************
 * CFS operations on generic schedulable entities:
 */

#ifdef CONFIG_FAIR_GROUP_SCHED

/* cpu runqueue to which this cfs_rq is attached */
static inline struct rq *rq_of(struct cfs_rq *cfs_rq)
{
	return cfs_rq->rq;
}

/* An entity is a task if it doesn't "own" a runqueue */
#define entity_is_task(se)	(!se->my_q)

static inline struct task_struct *task_of(struct sched_entity *se)
{
#ifdef CONFIG_SCHED_DEBUG
	WARN_ON_ONCE(!entity_is_task(se));
#endif
	return container_of(se, struct task_struct, se);
}

/* Walk up scheduling entities hierarchy */
#define for_each_sched_entity(se) \
		for (; se; se = se->parent)

static inline struct cfs_rq *task_cfs_rq(struct task_struct *p)
{
	return p->se.cfs_rq;
}

/* runqueue on which this entity is (to be) queued */
static inline struct cfs_rq *cfs_rq_of(struct sched_entity *se)
{
	return se->cfs_rq;
}

/* runqueue "owned" by this group */
static inline struct cfs_rq *group_cfs_rq(struct sched_entity *grp)
{
	return grp->my_q;
}

/* Given a group's cfs_rq on one cpu, return its corresponding cfs_rq on
 * another cpu ('this_cpu')
 */
static inline struct cfs_rq *cpu_cfs_rq(struct cfs_rq *cfs_rq, int this_cpu)
{
	return cfs_rq->tg->cfs_rq[this_cpu];
}

/* Iterate thr' all leaf cfs_rq's on a runqueue */
#define for_each_leaf_cfs_rq(rq, cfs_rq) \
	list_for_each_entry_rcu(cfs_rq, &rq->leaf_cfs_rq_list, leaf_cfs_rq_list)

/* Do the two (enqueued) entities belong to the same group ? */
static inline int
is_same_group(struct sched_entity *se, struct sched_entity *pse)
{
	if (se->cfs_rq == pse->cfs_rq)
		return 1;

	return 0;
}

static inline struct sched_entity *parent_entity(struct sched_entity *se)
{
	return se->parent;
}

/* return depth at which a sched entity is present in the hierarchy */
static inline int depth_se(struct sched_entity *se)
{
	int depth = 0;

	for_each_sched_entity(se)
		depth++;

	return depth;
}

static void
find_matching_se(struct sched_entity **se, struct sched_entity **pse)
{
	int se_depth, pse_depth;

	/*
	 * preemption test can be made between sibling entities who are in the
	 * same cfs_rq i.e who have a common parent. Walk up the hierarchy of
	 * both tasks until we find their ancestors who are siblings of common
	 * parent.
	 */

	/* First walk up until both entities are at same depth */
	se_depth = depth_se(*se);
	pse_depth = depth_se(*pse);

	while (se_depth > pse_depth) {
		se_depth--;
		*se = parent_entity(*se);
	}

	while (pse_depth > se_depth) {
		pse_depth--;
		*pse = parent_entity(*pse);
	}

	while (!is_same_group(*se, *pse)) {
		*se = parent_entity(*se);
		*pse = parent_entity(*pse);
	}
}

#else	/* !CONFIG_FAIR_GROUP_SCHED */

static inline struct task_struct *task_of(struct sched_entity *se)
{
	return container_of(se, struct task_struct, se);
}

static inline struct rq *rq_of(struct cfs_rq *cfs_rq)
{
	return container_of(cfs_rq, struct rq, cfs);
}

#define entity_is_task(se)	1

#define for_each_sched_entity(se) \
		for (; se; se = NULL)

static inline struct cfs_rq *task_cfs_rq(struct task_struct *p)
{
	return &task_rq(p)->cfs;
}

static inline struct cfs_rq *cfs_rq_of(struct sched_entity *se)
{
	struct task_struct *p = task_of(se);
	struct rq *rq = task_rq(p);

	return &rq->cfs;
}

/* runqueue "owned" by this group */
static inline struct cfs_rq *group_cfs_rq(struct sched_entity *grp)
{
	return NULL;
}

static inline struct cfs_rq *cpu_cfs_rq(struct cfs_rq *cfs_rq, int this_cpu)
{
	return &cpu_rq(this_cpu)->cfs;
}

#define for_each_leaf_cfs_rq(rq, cfs_rq) \
		for (cfs_rq = &rq->cfs; cfs_rq; cfs_rq = NULL)

static inline int
is_same_group(struct sched_entity *se, struct sched_entity *pse)
{
	return 1;
}

static inline struct sched_entity *parent_entity(struct sched_entity *se)
{
	return NULL;
}

static inline void
find_matching_se(struct sched_entity **se, struct sched_entity **pse)
{
}

#endif	/* CONFIG_FAIR_GROUP_SCHED */


/**************************************************************
 * Scheduling class tree data structure manipulation methods:
 */

static inline u64 max_vruntime(u64 min_vruntime, u64 vruntime)
{
	s64 delta = (s64)(vruntime - min_vruntime);
	if (delta > 0)
		min_vruntime = vruntime;

	return min_vruntime;
}

static inline u64 min_vruntime(u64 min_vruntime, u64 vruntime)
{
	s64 delta = (s64)(vruntime - min_vruntime);
	if (delta < 0)
		min_vruntime = vruntime;

	return min_vruntime;
}

static inline int entity_before(struct sched_entity *a,
				struct sched_entity *b)
{
	return (s64)(a->vruntime - b->vruntime) < 0;
}

static inline s64 entity_key(struct cfs_rq *cfs_rq, struct sched_entity *se)
{
	return se->vruntime - cfs_rq->min_vruntime;
}

static void update_min_vruntime(struct cfs_rq *cfs_rq)
{
	u64 vruntime = cfs_rq->min_vruntime;

	if (cfs_rq->curr)
		vruntime = cfs_rq->curr->vruntime;

	if (cfs_rq->rb_leftmost) {
		struct sched_entity *se = rb_entry(cfs_rq->rb_leftmost,
						   struct sched_entity,
						   run_node);

		if (!cfs_rq->curr)
			vruntime = se->vruntime;
		else
			vruntime = min_vruntime(vruntime, se->vruntime);
	}

	cfs_rq->min_vruntime = max_vruntime(cfs_rq->min_vruntime, vruntime);
}

/*
 * Enqueue an entity into the rb-tree:
 */
static void __enqueue_entity(struct cfs_rq *cfs_rq, struct sched_entity *se)
{
	struct rb_node **link = &cfs_rq->tasks_timeline.rb_node;
	struct rb_node *parent = NULL;
	struct sched_entity *entry;
	s64 key = entity_key(cfs_rq, se);
	int leftmost = 1;

	/*
	 * Find the right place in the rbtree:
	 */
	while (*link) {
		parent = *link;
		entry = rb_entry(parent, struct sched_entity, run_node);
		/*
		 * We dont care about collisions. Nodes with
		 * the same key stay together.
		 */
		if (key < entity_key(cfs_rq, entry)) {
			link = &parent->rb_left;
		} else {
			link = &parent->rb_right;
			leftmost = 0;
		}
	}

	/*
	 * Maintain a cache of leftmost tree entries (it is frequently
	 * used):
	 */
	if (leftmost)
		cfs_rq->rb_leftmost = &se->run_node;

	rb_link_node(&se->run_node, parent, link);
	rb_insert_color(&se->run_node, &cfs_rq->tasks_timeline);
}

static void __dequeue_entity(struct cfs_rq *cfs_rq, struct sched_entity *se)
{
	if (cfs_rq->rb_leftmost == &se->run_node) {
		struct rb_node *next_node;

		next_node = rb_next(&se->run_node);
		cfs_rq->rb_leftmost = next_node;
	}

	rb_erase(&se->run_node, &cfs_rq->tasks_timeline);
}

static struct sched_entity *__pick_next_entity(struct cfs_rq *cfs_rq)
{
	struct rb_node *left = cfs_rq->rb_leftmost;

	if (!left)
		return NULL;

	return rb_entry(left, struct sched_entity, run_node);
}

static struct sched_entity *__pick_last_entity(struct cfs_rq *cfs_rq)
{
	struct rb_node *last = rb_last(&cfs_rq->tasks_timeline);

	if (!last)
		return NULL;

	return rb_entry(last, struct sched_entity, run_node);
}

/**************************************************************
 * Scheduling class statistics methods:
 */

#ifdef CONFIG_SCHED_DEBUG
int sched_proc_update_handler(struct ctl_table *table, int write,
		void __user *buffer, size_t *lenp,
		loff_t *ppos)
{
	int ret = proc_dointvec_minmax(table, write, buffer, lenp, ppos);
	int factor = get_update_sysctl_factor();

	if (ret || !write)
		return ret;

	sched_nr_latency = DIV_ROUND_UP(sysctl_sched_latency,
					sysctl_sched_min_granularity);

#define WRT_SYSCTL(name) \
	(normalized_sysctl_##name = sysctl_##name / (factor))
	WRT_SYSCTL(sched_min_granularity);
	WRT_SYSCTL(sched_latency);
	WRT_SYSCTL(sched_wakeup_granularity);
	WRT_SYSCTL(sched_shares_ratelimit);
#undef WRT_SYSCTL

	return 0;
}
#endif

/*
 * delta /= w
 */
static inline unsigned long
calc_delta_fair(unsigned long delta, struct sched_entity *se)
{
	if (unlikely(se->load.weight != NICE_0_LOAD))
		delta = calc_delta_mine(delta, NICE_0_LOAD, &se->load);

	return delta;
}

/*
 * The idea is to set a period in which each task runs once.
 *
 * When there are too many tasks (sysctl_sched_nr_latency) we have to stretch
 * this period because otherwise the slices get too small.
 *
 * p = (nr <= nl) ? l : l*nr/nl
 */
static u64 __sched_period(unsigned long nr_running)
{
	u64 period = sysctl_sched_latency;
	unsigned long nr_latency = sched_nr_latency;

	if (unlikely(nr_running > nr_latency)) {
		period = sysctl_sched_min_granularity;
		period *= nr_running;
	}

	return period;
}

/*
 * We calculate the wall-time slice from the period by taking a part
 * proportional to the weight.
 *
 * s = p*P[w/rw]
 */
static u64 sched_slice(struct cfs_rq *cfs_rq, struct sched_entity *se)
{
	u64 slice = __sched_period(cfs_rq->nr_running + !se->on_rq);

	for_each_sched_entity(se) {
		struct load_weight *load;
		struct load_weight lw;

		cfs_rq = cfs_rq_of(se);
		load = &cfs_rq->load;

		if (unlikely(!se->on_rq)) {
			lw = cfs_rq->load;

			update_load_add(&lw, se->load.weight);
			load = &lw;
		}
		slice = calc_delta_mine(slice, se->load.weight, load);
	}
	return slice;
}

/*
 * We calculate the vruntime slice of a to be inserted task
 *
 * vs = s/w
 */
static u64 sched_vslice(struct cfs_rq *cfs_rq, struct sched_entity *se)
{
	return calc_delta_fair(sched_slice(cfs_rq, se), se);
}

/*
 * Update the current task's runtime statistics. Skip current tasks that
 * are not in our scheduling class.
 */
static inline void
__update_curr(struct cfs_rq *cfs_rq, struct sched_entity *curr,
	      unsigned long delta_exec)
{
	unsigned long delta_exec_weighted;

	schedstat_set(curr->statistics.exec_max,
		      max((u64)delta_exec, curr->statistics.exec_max));

	curr->sum_exec_runtime += delta_exec;
	schedstat_add(cfs_rq, exec_clock, delta_exec);
	delta_exec_weighted = calc_delta_fair(delta_exec, curr);

	curr->vruntime += delta_exec_weighted;
	update_min_vruntime(cfs_rq);
}

static void update_curr(struct cfs_rq *cfs_rq)
{
	struct sched_entity *curr = cfs_rq->curr;
	u64 now = rq_of(cfs_rq)->clock;
	unsigned long delta_exec;

	if (unlikely(!curr))
		return;

	/*
	 * Get the amount of time the current task was running
	 * since the last time we changed load (this cannot
	 * overflow on 32 bits):
	 */
	delta_exec = (unsigned long)(now - curr->exec_start);
	if (!delta_exec)
		return;

	__update_curr(cfs_rq, curr, delta_exec);
	curr->exec_start = now;

	if (entity_is_task(curr)) {
		struct task_struct *curtask = task_of(curr);

		trace_sched_stat_runtime(curtask, delta_exec, curr->vruntime);
		cpuacct_charge(curtask, delta_exec);
		account_group_exec_runtime(curtask, delta_exec);
	}
}

static inline void
update_stats_wait_start(struct cfs_rq *cfs_rq, struct sched_entity *se)
{
	schedstat_set(se->statistics.wait_start, rq_of(cfs_rq)->clock);
}

/*
 * Task is being enqueued - update stats:
 */
static void update_stats_enqueue(struct cfs_rq *cfs_rq, struct sched_entity *se)
{
	/*
	 * Are we enqueueing a waiting task? (for current tasks
	 * a dequeue/enqueue event is a NOP)
	 */
	if (se != cfs_rq->curr)
		update_stats_wait_start(cfs_rq, se);
}

static void
update_stats_wait_end(struct cfs_rq *cfs_rq, struct sched_entity *se)
{
	schedstat_set(se->statistics.wait_max, max(se->statistics.wait_max,
			rq_of(cfs_rq)->clock - se->statistics.wait_start));
	schedstat_set(se->statistics.wait_count, se->statistics.wait_count + 1);
	schedstat_set(se->statistics.wait_sum, se->statistics.wait_sum +
			rq_of(cfs_rq)->clock - se->statistics.wait_start);
#ifdef CONFIG_SCHEDSTATS
	if (entity_is_task(se)) {
		trace_sched_stat_wait(task_of(se),
			rq_of(cfs_rq)->clock - se->statistics.wait_start);
	}
#endif
	schedstat_set(se->statistics.wait_start, 0);
}

static inline void
update_stats_dequeue(struct cfs_rq *cfs_rq, struct sched_entity *se)
{
	/*
	 * Mark the end of the wait period if dequeueing a
	 * waiting task:
	 */
	if (se != cfs_rq->curr)
		update_stats_wait_end(cfs_rq, se);
}

/*
 * We are picking a new current task - update its stats:
 */
static inline void
update_stats_curr_start(struct cfs_rq *cfs_rq, struct sched_entity *se)
{
	/*
	 * We are starting a new run period:
	 */
	se->exec_start = rq_of(cfs_rq)->clock;
}

/**************************************************
 * Scheduling class queueing methods:
 */

#if defined CONFIG_SMP && defined CONFIG_FAIR_GROUP_SCHED
static void
add_cfs_task_weight(struct cfs_rq *cfs_rq, unsigned long weight)
{
	cfs_rq->task_weight += weight;
}
#else
static inline void
add_cfs_task_weight(struct cfs_rq *cfs_rq, unsigned long weight)
{
}
#endif

static void
account_entity_enqueue(struct cfs_rq *cfs_rq, struct sched_entity *se)
{
	update_load_add(&cfs_rq->load, se->load.weight);
	if (!parent_entity(se))
		inc_cpu_load(rq_of(cfs_rq), se->load.weight);
	if (entity_is_task(se)) {
		add_cfs_task_weight(cfs_rq, se->load.weight);
		list_add(&se->group_node, &cfs_rq->tasks);
	}
	cfs_rq->nr_running++;
	se->on_rq = 1;
}

static void
account_entity_dequeue(struct cfs_rq *cfs_rq, struct sched_entity *se)
{
	update_load_sub(&cfs_rq->load, se->load.weight);
	if (!parent_entity(se))
		dec_cpu_load(rq_of(cfs_rq), se->load.weight);
	if (entity_is_task(se)) {
		add_cfs_task_weight(cfs_rq, -se->load.weight);
		list_del_init(&se->group_node);
	}
	cfs_rq->nr_running--;
	se->on_rq = 0;
}

static void enqueue_sleeper(struct cfs_rq *cfs_rq, struct sched_entity *se)
{
#ifdef CONFIG_SCHEDSTATS
	struct task_struct *tsk = NULL;

	if (entity_is_task(se))
		tsk = task_of(se);

	if (se->statistics.sleep_start) {
		u64 delta = rq_of(cfs_rq)->clock - se->statistics.sleep_start;

		if ((s64)delta < 0)
			delta = 0;

		if (unlikely(delta > se->statistics.sleep_max))
			se->statistics.sleep_max = delta;

		se->statistics.sleep_start = 0;
		se->statistics.sum_sleep_runtime += delta;

		if (tsk) {
			account_scheduler_latency(tsk, delta >> 10, 1);
			trace_sched_stat_sleep(tsk, delta);
		}
	}
	if (se->statistics.block_start) {
		u64 delta = rq_of(cfs_rq)->clock - se->statistics.block_start;

		if ((s64)delta < 0)
			delta = 0;

		if (unlikely(delta > se->statistics.block_max))
			se->statistics.block_max = delta;

		se->statistics.block_start = 0;
		se->statistics.sum_sleep_runtime += delta;

		if (tsk) {
			if (tsk->in_iowait) {
				se->statistics.iowait_sum += delta;
				se->statistics.iowait_count++;
				trace_sched_stat_iowait(tsk, delta);
			}

			/*
			 * Blocking time is in units of nanosecs, so shift by
			 * 20 to get a milliseconds-range estimation of the
			 * amount of time that the task spent sleeping:
			 */
			if (unlikely(prof_on == SLEEP_PROFILING)) {
				profile_hits(SLEEP_PROFILING,
						(void *)get_wchan(tsk),
						delta >> 20);
			}
			account_scheduler_latency(tsk, delta >> 10, 0);
		}
	}
#endif
}

static void check_spread(struct cfs_rq *cfs_rq, struct sched_entity *se)
{
#ifdef CONFIG_SCHED_DEBUG
	s64 d = se->vruntime - cfs_rq->min_vruntime;

	if (d < 0)
		d = -d;

	if (d > 3*sysctl_sched_latency)
		schedstat_inc(cfs_rq, nr_spread_over);
#endif
}

static void
place_entity(struct cfs_rq *cfs_rq, struct sched_entity *se, int initial)
{
	u64 vruntime = cfs_rq->min_vruntime;

	/*
	 * The 'current' period is already promised to the current tasks,
	 * however the extra weight of the new task will slow them down a
	 * little, place the new task so that it fits in the slot that
	 * stays open at the end.
	 */
	if (initial && sched_feat(START_DEBIT))
		vruntime += sched_vslice(cfs_rq, se);

	/* sleeps up to a single latency don't count. */
	if (!initial) {
		unsigned long thresh = sysctl_sched_latency;

		/*
		 * Halve their sleep time's effect, to allow
		 * for a gentler effect of sleepers:
		 */
		if (sched_feat(GENTLE_FAIR_SLEEPERS))
			thresh >>= 1;

		vruntime -= thresh;
	}

	/* ensure we never gain time by being placed backwards. */
	vruntime = max_vruntime(se->vruntime, vruntime);

	se->vruntime = vruntime;
}

static void
enqueue_entity(struct cfs_rq *cfs_rq, struct sched_entity *se, int flags)
{
	/*
	 * Update the normalized vruntime before updating min_vruntime
	 * through callig update_curr().
	 */
	if (!(flags & ENQUEUE_WAKEUP) || (flags & ENQUEUE_WAKING))
		se->vruntime += cfs_rq->min_vruntime;

	/*
	 * Update run-time statistics of the 'current'.
	 */
	update_curr(cfs_rq);
	account_entity_enqueue(cfs_rq, se);

	if (flags & ENQUEUE_WAKEUP) {
		place_entity(cfs_rq, se, 0);
		enqueue_sleeper(cfs_rq, se);
	}

	update_stats_enqueue(cfs_rq, se);
	check_spread(cfs_rq, se);
	if (se != cfs_rq->curr)
		__enqueue_entity(cfs_rq, se);
}

static void __clear_buddies(struct cfs_rq *cfs_rq, struct sched_entity *se)
{
	if (!se || cfs_rq->last == se)
		cfs_rq->last = NULL;

	if (!se || cfs_rq->next == se)
		cfs_rq->next = NULL;
}

static void clear_buddies(struct cfs_rq *cfs_rq, struct sched_entity *se)
{
	for_each_sched_entity(se)
		__clear_buddies(cfs_rq_of(se), se);
}

static void
dequeue_entity(struct cfs_rq *cfs_rq, struct sched_entity *se, int flags)
{
	/*
	 * Update run-time statistics of the 'current'.
	 */
	update_curr(cfs_rq);

	update_stats_dequeue(cfs_rq, se);
	if (flags & DEQUEUE_SLEEP) {
#ifdef CONFIG_SCHEDSTATS
		if (entity_is_task(se)) {
			struct task_struct *tsk = task_of(se);

			if (tsk->state & TASK_INTERRUPTIBLE)
				se->statistics.sleep_start = rq_of(cfs_rq)->clock;
			if (tsk->state & TASK_UNINTERRUPTIBLE)
				se->statistics.block_start = rq_of(cfs_rq)->clock;
		}
#endif
	}

	clear_buddies(cfs_rq, se);

	if (se != cfs_rq->curr)
		__dequeue_entity(cfs_rq, se);
	account_entity_dequeue(cfs_rq, se);
	update_min_vruntime(cfs_rq);

	/*
	 * Normalize the entity after updating the min_vruntime because the
	 * update can refer to the ->curr item and we need to reflect this
	 * movement in our normalized position.
	 */
	if (!(flags & DEQUEUE_SLEEP))
		se->vruntime -= cfs_rq->min_vruntime;
}

/*
 * Preempt the current task with a newly woken task if needed:
 */
static void
check_preempt_tick(struct cfs_rq *cfs_rq, struct sched_entity *curr)
{
	unsigned long ideal_runtime, delta_exec;

	ideal_runtime = sched_slice(cfs_rq, curr);
	delta_exec = curr->sum_exec_runtime - curr->prev_sum_exec_runtime;
	if (delta_exec > ideal_runtime) {
		resched_task(rq_of(cfs_rq)->curr);
		/*
		 * The current task ran long enough, ensure it doesn't get
		 * re-elected due to buddy favours.
		 */
		clear_buddies(cfs_rq, curr);
		return;
	}

	/*
	 * Ensure that a task that missed wakeup preemption by a
	 * narrow margin doesn't have to wait for a full slice.
	 * This also mitigates buddy induced latencies under load.
	 */
	if (!sched_feat(WAKEUP_PREEMPT))
		return;

	if (delta_exec < sysctl_sched_min_granularity)
		return;

	if (cfs_rq->nr_running > 1) {
		struct sched_entity *se = __pick_next_entity(cfs_rq);
		s64 delta = curr->vruntime - se->vruntime;

		if (delta > ideal_runtime)
			resched_task(rq_of(cfs_rq)->curr);
	}
}

static void
set_next_entity(struct cfs_rq *cfs_rq, struct sched_entity *se)
{
	/* 'current' is not kept within the tree. */
	if (se->on_rq) {
		/*
		 * Any task has to be enqueued before it get to execute on
		 * a CPU. So account for the time it spent waiting on the
		 * runqueue.
		 */
		update_stats_wait_end(cfs_rq, se);
		__dequeue_entity(cfs_rq, se);
	}

	update_stats_curr_start(cfs_rq, se);
	cfs_rq->curr = se;
#ifdef CONFIG_SCHEDSTATS
	/*
	 * Track our maximum slice length, if the CPU's load is at
	 * least twice that of our own weight (i.e. dont track it
	 * when there are only lesser-weight tasks around):
	 */
	if (rq_of(cfs_rq)->load.weight >= 2*se->load.weight) {
		se->statistics.slice_max = max(se->statistics.slice_max,
			se->sum_exec_runtime - se->prev_sum_exec_runtime);
	}
#endif
	se->prev_sum_exec_runtime = se->sum_exec_runtime;
}

static int
wakeup_preempt_entity(struct sched_entity *curr, struct sched_entity *se);

static struct sched_entity *pick_next_entity(struct cfs_rq *cfs_rq)
{
	struct sched_entity *se = __pick_next_entity(cfs_rq);
	struct sched_entity *left = se;

	if (cfs_rq->next && wakeup_preempt_entity(cfs_rq->next, left) < 1)
		se = cfs_rq->next;

	/*
	 * Prefer last buddy, try to return the CPU to a preempted task.
	 */
	if (cfs_rq->last && wakeup_preempt_entity(cfs_rq->last, left) < 1)
		se = cfs_rq->last;

	clear_buddies(cfs_rq, se);

	return se;
}

static void put_prev_entity(struct cfs_rq *cfs_rq, struct sched_entity *prev)
{
	/*
	 * If still on the runqueue then deactivate_task()
	 * was not called and update_curr() has to be done:
	 */
	if (prev->on_rq)
		update_curr(cfs_rq);

	check_spread(cfs_rq, prev);
	if (prev->on_rq) {
		update_stats_wait_start(cfs_rq, prev);
		/* Put 'current' back into the tree. */
		__enqueue_entity(cfs_rq, prev);
	}
	cfs_rq->curr = NULL;
}

static void
entity_tick(struct cfs_rq *cfs_rq, struct sched_entity *curr, int queued)
{
	/*
	 * Update run-time statistics of the 'current'.
	 */
	update_curr(cfs_rq);

#ifdef CONFIG_SCHED_HRTICK
	/*
	 * queued ticks are scheduled to match the slice, so don't bother
	 * validating it and just reschedule.
	 */
	if (queued) {
		resched_task(rq_of(cfs_rq)->curr);
		return;
	}
	/*
	 * don't let the period tick interfere with the hrtick preemption
	 */
	if (!sched_feat(DOUBLE_TICK) &&
			hrtimer_active(&rq_of(cfs_rq)->hrtick_timer))
		return;
#endif

	if (cfs_rq->nr_running > 1 || !sched_feat(WAKEUP_PREEMPT))
		check_preempt_tick(cfs_rq, curr);
}

/**************************************************
 * CFS operations on tasks:
 */

#ifdef CONFIG_SCHED_HRTICK
static void hrtick_start_fair(struct rq *rq, struct task_struct *p)
{
	struct sched_entity *se = &p->se;
	struct cfs_rq *cfs_rq = cfs_rq_of(se);

	WARN_ON(task_rq(p) != rq);

	if (hrtick_enabled(rq) && cfs_rq->nr_running > 1) {
		u64 slice = sched_slice(cfs_rq, se);
		u64 ran = se->sum_exec_runtime - se->prev_sum_exec_runtime;
		s64 delta = slice - ran;

		if (delta < 0) {
			if (rq->curr == p)
				resched_task(p);
			return;
		}

		/*
		 * Don't schedule slices shorter than 10000ns, that just
		 * doesn't make sense. Rely on vruntime for fairness.
		 */
		if (rq->curr != p)
			delta = max_t(s64, 10000LL, delta);

		hrtick_start(rq, delta);
	}
}

/*
 * called from enqueue/dequeue and updates the hrtick when the
 * current task is from our class and nr_running is low enough
 * to matter.
 */
static void hrtick_update(struct rq *rq)
{
	struct task_struct *curr = rq->curr;

	if (curr->sched_class != &fair_sched_class)
		return;

	if (cfs_rq_of(&curr->se)->nr_running < sched_nr_latency)
		hrtick_start_fair(rq, curr);
}
#else /* !CONFIG_SCHED_HRTICK */
static inline void
hrtick_start_fair(struct rq *rq, struct task_struct *p)
{
}

static inline void hrtick_update(struct rq *rq)
{
}
#endif

/*
 * The enqueue_task method is called before nr_running is
 * increased. Here we update the fair scheduling stats and
 * then put the task into the rbtree:
 */
static void
enqueue_task_fair(struct rq *rq, struct task_struct *p, int flags)
{
	struct cfs_rq *cfs_rq;
	struct sched_entity *se = &p->se;

	for_each_sched_entity(se) {
		if (se->on_rq)
			break;
		cfs_rq = cfs_rq_of(se);
		enqueue_entity(cfs_rq, se, flags);
		flags = ENQUEUE_WAKEUP;
	}

	hrtick_update(rq);
}

/*
 * The dequeue_task method is called before nr_running is
 * decreased. We remove the task from the rbtree and
 * update the fair scheduling stats:
 */
static void dequeue_task_fair(struct rq *rq, struct task_struct *p, int flags)
{
	struct cfs_rq *cfs_rq;
	struct sched_entity *se = &p->se;

	for_each_sched_entity(se) {
		cfs_rq = cfs_rq_of(se);
		dequeue_entity(cfs_rq, se, flags);
		/* Don't dequeue parent if it has other entities besides us */
		if (cfs_rq->load.weight)
			break;
		flags |= DEQUEUE_SLEEP;
	}

	hrtick_update(rq);
}

/*
 * sched_yield() support is very simple - we dequeue and enqueue.
 *
 * If compat_yield is turned on then we requeue to the end of the tree.
 */
static void yield_task_fair(struct rq *rq)
{
	struct task_struct *curr = rq->curr;
	struct cfs_rq *cfs_rq = task_cfs_rq(curr);
	struct sched_entity *rightmost, *se = &curr->se;

	/*
	 * Are we the only task in the tree?
	 */
	if (unlikely(cfs_rq->nr_running == 1))
		return;

	clear_buddies(cfs_rq, se);

	if (likely(!sysctl_sched_compat_yield) && curr->policy != SCHED_BATCH) {
		update_rq_clock(rq);
		/*
		 * Update run-time statistics of the 'current'.
		 */
		update_curr(cfs_rq);

		return;
	}
	/*
	 * Find the rightmost entry in the rbtree:
	 */
	rightmost = __pick_last_entity(cfs_rq);
	/*
	 * Already in the rightmost position?
	 */
	if (unlikely(!rightmost || entity_before(rightmost, se)))
		return;

	/*
	 * Minimally necessary key value to be last in the tree:
	 * Upon rescheduling, sched_class::put_prev_task() will place
	 * 'current' within the tree based on its new key value.
	 */
	se->vruntime = rightmost->vruntime + 1;
}

#ifdef CONFIG_SMP

static void task_waking_fair(struct rq *rq, struct task_struct *p)
{
	struct sched_entity *se = &p->se;
	struct cfs_rq *cfs_rq = cfs_rq_of(se);

	se->vruntime -= cfs_rq->min_vruntime;
}

#ifdef CONFIG_FAIR_GROUP_SCHED
/*
 * effective_load() calculates the load change as seen from the root_task_group
 *
 * Adding load to a group doesn't make a group heavier, but can cause movement
 * of group shares between cpus. Assuming the shares were perfectly aligned one
 * can calculate the shift in shares.
 *
 * The problem is that perfectly aligning the shares is rather expensive, hence
 * we try to avoid doing that too often - see update_shares(), which ratelimits
 * this change.
 *
 * We compensate this by not only taking the current delta into account, but
 * also considering the delta between when the shares were last adjusted and
 * now.
 *
 * We still saw a performance dip, some tracing learned us that between
 * cgroup:/ and cgroup:/foo balancing the number of affine wakeups increased
 * significantly. Therefore try to bias the error in direction of failing
 * the affine wakeup.
 *
 */
static long effective_load(struct task_group *tg, int cpu,
		long wl, long wg)
{
	struct sched_entity *se = tg->se[cpu];

	if (!tg->parent)
		return wl;

	/*
	 * By not taking the decrease of shares on the other cpu into
	 * account our error leans towards reducing the affine wakeups.
	 */
	if (!wl && sched_feat(ASYM_EFF_LOAD))
		return wl;

	for_each_sched_entity(se) {
		long S, rw, s, a, b;
		long more_w;

		/*
		 * Instead of using this increment, also add the difference
		 * between when the shares were last updated and now.
		 */
		more_w = se->my_q->load.weight - se->my_q->rq_weight;
		wl += more_w;
		wg += more_w;

		S = se->my_q->tg->shares;
		s = se->my_q->shares;
		rw = se->my_q->rq_weight;

		a = S*(rw + wl);
		b = S*rw + s*wg;

		wl = s*(a-b);

		if (likely(b))
			wl /= b;

		/*
		 * Assume the group is already running and will
		 * thus already be accounted for in the weight.
		 *
		 * That is, moving shares between CPUs, does not
		 * alter the group weight.
		 */
		wg = 0;
	}

	return wl;
}

#else

static inline unsigned long effective_load(struct task_group *tg, int cpu,
		unsigned long wl, unsigned long wg)
{
	return wl;
}

#endif

static int wake_affine(struct sched_domain *sd, struct task_struct *p, int sync)
{
	unsigned long this_load, load;
	int idx, this_cpu, prev_cpu;
	unsigned long tl_per_task;
	struct task_group *tg;
	unsigned long weight;
	int balanced;

	idx	  = sd->wake_idx;
	this_cpu  = smp_processor_id();
	prev_cpu  = task_cpu(p);
	load	  = source_load(prev_cpu, idx);
	this_load = target_load(this_cpu, idx);

	/*
	 * If sync wakeup then subtract the (maximum possible)
	 * effect of the currently running task from the load
	 * of the current CPU:
	 */
	if (sync) {
		tg = task_group(current);
		weight = current->se.load.weight;

		this_load += effective_load(tg, this_cpu, -weight, -weight);
		load += effective_load(tg, prev_cpu, 0, -weight);
	}

	tg = task_group(p);
	weight = p->se.load.weight;

	/*
	 * In low-load situations, where prev_cpu is idle and this_cpu is idle
	 * due to the sync cause above having dropped this_load to 0, we'll
	 * always have an imbalance, but there's really nothing you can do
	 * about that, so that's good too.
	 *
	 * Otherwise check if either cpus are near enough in load to allow this
	 * task to be woken on this_cpu.
	 */
	if (this_load) {
		unsigned long this_eff_load, prev_eff_load;

		this_eff_load = 100;
		this_eff_load *= power_of(prev_cpu);
		this_eff_load *= this_load +
			effective_load(tg, this_cpu, weight, weight);

		prev_eff_load = 100 + (sd->imbalance_pct - 100) / 2;
		prev_eff_load *= power_of(this_cpu);
		prev_eff_load *= load + effective_load(tg, prev_cpu, 0, weight);

		balanced = this_eff_load <= prev_eff_load;
	} else
		balanced = true;

	/*
	 * If the currently running task will sleep within
	 * a reasonable amount of time then attract this newly
	 * woken task:
	 */
	if (sync && balanced)
		return 1;

	schedstat_inc(p, se.statistics.nr_wakeups_affine_attempts);
	tl_per_task = cpu_avg_load_per_task(this_cpu);

	if (balanced ||
	    (this_load <= load &&
	     this_load + target_load(prev_cpu, idx) <= tl_per_task)) {
		/*
		 * This domain has SD_WAKE_AFFINE and
		 * p is cache cold in this domain, and
		 * there is no bad imbalance.
		 */
		schedstat_inc(sd, ttwu_move_affine);
		schedstat_inc(p, se.statistics.nr_wakeups_affine);

		return 1;
	}
	return 0;
}

/*
 * find_idlest_group finds and returns the least busy CPU group within the
 * domain.
 */
static struct sched_group *
find_idlest_group(struct sched_domain *sd, struct task_struct *p,
		  int this_cpu, int load_idx)
{
	struct sched_group *idlest = NULL, *this = NULL, *group = sd->groups;
	unsigned long min_load = ULONG_MAX, this_load = 0;
	int imbalance = 100 + (sd->imbalance_pct-100)/2;

	do {
		unsigned long load, avg_load;
		int local_group;
		int i;

		/* Skip over this group if it has no CPUs allowed */
		if (!cpumask_intersects(sched_group_cpus(group),
					&p->cpus_allowed))
			continue;

		local_group = cpumask_test_cpu(this_cpu,
					       sched_group_cpus(group));

		/* Tally up the load of all CPUs in the group */
		avg_load = 0;

		for_each_cpu(i, sched_group_cpus(group)) {
			/* Bias balancing toward cpus of our domain */
			if (local_group)
				load = source_load(i, load_idx);
			else
				load = target_load(i, load_idx);

			avg_load += load;
		}

		/* Adjust by relative CPU power of the group */
		avg_load = (avg_load * SCHED_LOAD_SCALE) / group->cpu_power;

		if (local_group) {
			this_load = avg_load;
			this = group;
		} else if (avg_load < min_load) {
			min_load = avg_load;
			idlest = group;
		}
	} while (group = group->next, group != sd->groups);

	if (!idlest || 100*this_load < imbalance*min_load)
		return NULL;
	return idlest;
}

/*
 * find_idlest_cpu - find the idlest cpu among the cpus in group.
 */
static int
find_idlest_cpu(struct sched_group *group, struct task_struct *p, int this_cpu)
{
	unsigned long load, min_load = ULONG_MAX;
	int idlest = -1;
	int i;

	/* Traverse only the allowed CPUs */
	for_each_cpu_and(i, sched_group_cpus(group), &p->cpus_allowed) {
		load = weighted_cpuload(i);

		if (load < min_load || (load == min_load && i == this_cpu)) {
			min_load = load;
			idlest = i;
		}
	}

	return idlest;
}

/*
 * Try and locate an idle CPU in the sched_domain.
 */
static int select_idle_sibling(struct task_struct *p, int target)
{
	int cpu = smp_processor_id();
	int prev_cpu = task_cpu(p);
	struct sched_domain *sd;
	int i;

	/*
	 * If the task is going to be woken-up on this cpu and if it is
	 * already idle, then it is the right target.
	 */
	if (target == cpu && idle_cpu(cpu))
		return cpu;

	/*
	 * If the task is going to be woken-up on the cpu where it previously
	 * ran and if it is currently idle, then it the right target.
	 */
	if (target == prev_cpu && idle_cpu(prev_cpu))
		return prev_cpu;

	/*
	 * Otherwise, iterate the domains and find an elegible idle cpu.
	 */
	for_each_domain(target, sd) {
		if (!(sd->flags & SD_SHARE_PKG_RESOURCES))
			break;

		for_each_cpu_and(i, sched_domain_span(sd), &p->cpus_allowed) {
			if (idle_cpu(i)) {
				target = i;
				break;
			}
		}

		/*
		 * Lets stop looking for an idle sibling when we reached
		 * the domain that spans the current cpu and prev_cpu.
		 */
		if (cpumask_test_cpu(cpu, sched_domain_span(sd)) &&
		    cpumask_test_cpu(prev_cpu, sched_domain_span(sd)))
			break;
	}

	return target;
}

/*
 * sched_balance_self: balance the current task (running on cpu) in domains
 * that have the 'flag' flag set. In practice, this is SD_BALANCE_FORK and
 * SD_BALANCE_EXEC.
 *
 * Balance, ie. select the least loaded group.
 *
 * Returns the target CPU number, or the same CPU if no balancing is needed.
 *
 * preempt must be disabled.
 */
static int
select_task_rq_fair(struct rq *rq, struct task_struct *p, int sd_flag, int wake_flags)
{
	struct sched_domain *tmp, *affine_sd = NULL, *sd = NULL;
	int cpu = smp_processor_id();
	int prev_cpu = task_cpu(p);
	int new_cpu = cpu;
	int want_affine = 0;
	int want_sd = 1;
	int sync = wake_flags & WF_SYNC;

	if (sd_flag & SD_BALANCE_WAKE) {
		if (cpumask_test_cpu(cpu, &p->cpus_allowed))
			want_affine = 1;
		new_cpu = prev_cpu;
	}

	for_each_domain(cpu, tmp) {
		if (!(tmp->flags & SD_LOAD_BALANCE))
			continue;

		/*
		 * If power savings logic is enabled for a domain, see if we
		 * are not overloaded, if so, don't balance wider.
		 */
		if (tmp->flags & (SD_POWERSAVINGS_BALANCE|SD_PREFER_LOCAL)) {
			unsigned long power = 0;
			unsigned long nr_running = 0;
			unsigned long capacity;
			int i;

			for_each_cpu(i, sched_domain_span(tmp)) {
				power += power_of(i);
				nr_running += cpu_rq(i)->cfs.nr_running;
			}

			capacity = DIV_ROUND_CLOSEST(power, SCHED_LOAD_SCALE);

			if (tmp->flags & SD_POWERSAVINGS_BALANCE)
				nr_running /= 2;

			if (nr_running < capacity)
				want_sd = 0;
		}

		/*
		 * If both cpu and prev_cpu are part of this domain,
		 * cpu is a valid SD_WAKE_AFFINE target.
		 */
		if (want_affine && (tmp->flags & SD_WAKE_AFFINE) &&
		    cpumask_test_cpu(prev_cpu, sched_domain_span(tmp))) {
			affine_sd = tmp;
			want_affine = 0;
		}

		if (!want_sd && !want_affine)
			break;

		if (!(tmp->flags & sd_flag))
			continue;

		if (want_sd)
			sd = tmp;
	}

#ifdef CONFIG_FAIR_GROUP_SCHED
	if (sched_feat(LB_SHARES_UPDATE)) {
		/*
		 * Pick the largest domain to update shares over
		 */
		tmp = sd;
		if (affine_sd && (!tmp || affine_sd->span_weight > sd->span_weight))
			tmp = affine_sd;

		if (tmp) {
			raw_spin_unlock(&rq->lock);
			update_shares(tmp);
			raw_spin_lock(&rq->lock);
		}
	}
#endif

	if (affine_sd) {
		if (cpu == prev_cpu || wake_affine(affine_sd, p, sync))
			return select_idle_sibling(p, cpu);
		else
			return select_idle_sibling(p, prev_cpu);
	}

	while (sd) {
		int load_idx = sd->forkexec_idx;
		struct sched_group *group;
		int weight;

		if (!(sd->flags & sd_flag)) {
			sd = sd->child;
			continue;
		}

		if (sd_flag & SD_BALANCE_WAKE)
			load_idx = sd->wake_idx;

		group = find_idlest_group(sd, p, cpu, load_idx);
		if (!group) {
			sd = sd->child;
			continue;
		}

		new_cpu = find_idlest_cpu(group, p, cpu);
		if (new_cpu == -1 || new_cpu == cpu) {
			/* Now try balancing at a lower domain level of cpu */
			sd = sd->child;
			continue;
		}

		/* Now try balancing at a lower domain level of new_cpu */
		cpu = new_cpu;
		weight = sd->span_weight;
		sd = NULL;
		for_each_domain(cpu, tmp) {
			if (weight <= tmp->span_weight)
				break;
			if (tmp->flags & sd_flag)
				sd = tmp;
		}
		/* while loop will break here if sd == NULL */
	}

	return new_cpu;
}
#endif /* CONFIG_SMP */

static unsigned long
wakeup_gran(struct sched_entity *curr, struct sched_entity *se)
{
	unsigned long gran = sysctl_sched_wakeup_granularity;

	/*
	 * Since its curr running now, convert the gran from real-time
	 * to virtual-time in his units.
	 *
	 * By using 'se' instead of 'curr' we penalize light tasks, so
	 * they get preempted easier. That is, if 'se' < 'curr' then
	 * the resulting gran will be larger, therefore penalizing the
	 * lighter, if otoh 'se' > 'curr' then the resulting gran will
	 * be smaller, again penalizing the lighter task.
	 *
	 * This is especially important for buddies when the leftmost
	 * task is higher priority than the buddy.
	 */
	if (unlikely(se->load.weight != NICE_0_LOAD))
		gran = calc_delta_fair(gran, se);

	return gran;
}

/*
 * Should 'se' preempt 'curr'.
 *
 *             |s1
 *        |s2
 *   |s3
 *         g
 *      |<--->|c
 *
 *  w(c, s1) = -1
 *  w(c, s2) =  0
 *  w(c, s3) =  1
 *
 */
static int
wakeup_preempt_entity(struct sched_entity *curr, struct sched_entity *se)
{
	s64 gran, vdiff = curr->vruntime - se->vruntime;

	if (vdiff <= 0)
		return -1;

	gran = wakeup_gran(curr, se);
	if (vdiff > gran)
		return 1;

	return 0;
}

static void set_last_buddy(struct sched_entity *se)
{
	if (likely(task_of(se)->policy != SCHED_IDLE)) {
		for_each_sched_entity(se)
			cfs_rq_of(se)->last = se;
	}
}

static void set_next_buddy(struct sched_entity *se)
{
	if (likely(task_of(se)->policy != SCHED_IDLE)) {
		for_each_sched_entity(se)
			cfs_rq_of(se)->next = se;
	}
}

/*
 * Preempt the current task with a newly woken task if needed:
 */
static void check_preempt_wakeup(struct rq *rq, struct task_struct *p, int wake_flags)
{
	struct task_struct *curr = rq->curr;
	struct sched_entity *se = &curr->se, *pse = &p->se;
	struct cfs_rq *cfs_rq = task_cfs_rq(curr);
	int scale = cfs_rq->nr_running >= sched_nr_latency;

	if (unlikely(rt_prio(p->prio)))
		goto preempt;

	if (unlikely(p->sched_class != &fair_sched_class))
		return;

	if (unlikely(se == pse))
		return;

	if (sched_feat(NEXT_BUDDY) && scale && !(wake_flags & WF_FORK))
		set_next_buddy(pse);

	/*
	 * We can come here with TIF_NEED_RESCHED already set from new task
	 * wake up path.
	 */
	if (test_tsk_need_resched(curr))
		return;

	/*
	 * Batch and idle tasks do not preempt (their preemption is driven by
	 * the tick):
	 */
	if (unlikely(p->policy != SCHED_NORMAL))
		return;

	/* Idle tasks are by definition preempted by everybody. */
	if (unlikely(curr->policy == SCHED_IDLE))
		goto preempt;

	if (!sched_feat(WAKEUP_PREEMPT))
		return;

	update_curr(cfs_rq);
	find_matching_se(&se, &pse);
	BUG_ON(!pse);
	if (wakeup_preempt_entity(se, pse) == 1)
		goto preempt;

	return;

preempt:
	resched_task(curr);
	/*
	 * Only set the backward buddy when the current task is still
	 * on the rq. This can happen when a wakeup gets interleaved
	 * with schedule on the ->pre_schedule() or idle_balance()
	 * point, either of which can * drop the rq lock.
	 *
	 * Also, during early boot the idle thread is in the fair class,
	 * for obvious reasons its a bad idea to schedule back to it.
	 */
	if (unlikely(!se->on_rq || curr == rq->idle))
		return;

	if (sched_feat(LAST_BUDDY) && scale && entity_is_task(se))
		set_last_buddy(se);
}

static struct task_struct *pick_next_task_fair(struct rq *rq)
{
	struct task_struct *p;
	struct cfs_rq *cfs_rq = &rq->cfs;
	struct sched_entity *se;

	if (!cfs_rq->nr_running)
		return NULL;

	do {
		se = pick_next_entity(cfs_rq);
		set_next_entity(cfs_rq, se);
		cfs_rq = group_cfs_rq(se);
	} while (cfs_rq);

	p = task_of(se);
	hrtick_start_fair(rq, p);

	return p;
}

/*
 * Account for a descheduled task:
 */
static void put_prev_task_fair(struct rq *rq, struct task_struct *prev)
{
	struct sched_entity *se = &prev->se;
	struct cfs_rq *cfs_rq;

	for_each_sched_entity(se) {
		cfs_rq = cfs_rq_of(se);
		put_prev_entity(cfs_rq, se);
	}
}

#ifdef CONFIG_SMP
/**************************************************
 * Fair scheduling class load-balancing methods:
 */

/*
 * pull_task - move a task from a remote runqueue to the local runqueue.
 * Both runqueues must be locked.
 */
static void pull_task(struct rq *src_rq, struct task_struct *p,
		      struct rq *this_rq, int this_cpu)
{
	deactivate_task(src_rq, p, 0);
	set_task_cpu(p, this_cpu);
	activate_task(this_rq, p, 0);
	check_preempt_curr(this_rq, p, 0);
}

/*
 * can_migrate_task - may task p from runqueue rq be migrated to this_cpu?
 */
static
int can_migrate_task(struct task_struct *p, struct rq *rq, int this_cpu,
		     struct sched_domain *sd, enum cpu_idle_type idle,
		     int *all_pinned)
{
	int tsk_cache_hot = 0;
	/*
	 * We do not migrate tasks that are:
	 * 1) running (obviously), or
	 * 2) cannot be migrated to this CPU due to cpus_allowed, or
	 * 3) are cache-hot on their current CPU.
	 */
	if (!cpumask_test_cpu(this_cpu, &p->cpus_allowed)) {
		schedstat_inc(p, se.statistics.nr_failed_migrations_affine);
		return 0;
	}
	*all_pinned = 0;

	if (task_running(rq, p)) {
		schedstat_inc(p, se.statistics.nr_failed_migrations_running);
		return 0;
	}

	/*
	 * Aggressive migration if:
	 * 1) task is cache cold, or
	 * 2) too many balance attempts have failed.
	 */

	tsk_cache_hot = task_hot(p, rq->clock, sd);
	if (!tsk_cache_hot ||
		sd->nr_balance_failed > sd->cache_nice_tries) {
#ifdef CONFIG_SCHEDSTATS
		if (tsk_cache_hot) {
			schedstat_inc(sd, lb_hot_gained[idle]);
			schedstat_inc(p, se.statistics.nr_forced_migrations);
		}
#endif
		return 1;
	}

	if (tsk_cache_hot) {
		schedstat_inc(p, se.statistics.nr_failed_migrations_hot);
		return 0;
	}
	return 1;
}

/*
 * move_one_task tries to move exactly one task from busiest to this_rq, as
 * part of active balancing operations within "domain".
 * Returns 1 if successful and 0 otherwise.
 *
 * Called with both runqueues locked.
 */
static int
move_one_task(struct rq *this_rq, int this_cpu, struct rq *busiest,
	      struct sched_domain *sd, enum cpu_idle_type idle)
{
	struct task_struct *p, *n;
	struct cfs_rq *cfs_rq;
	int pinned = 0;

	for_each_leaf_cfs_rq(busiest, cfs_rq) {
		list_for_each_entry_safe(p, n, &cfs_rq->tasks, se.group_node) {

			if (!can_migrate_task(p, busiest, this_cpu,
						sd, idle, &pinned))
				continue;

			pull_task(busiest, p, this_rq, this_cpu);
			/*
			 * Right now, this is only the second place pull_task()
			 * is called, so we can safely collect pull_task()
			 * stats here rather than inside pull_task().
			 */
			schedstat_inc(sd, lb_gained[idle]);
			return 1;
		}
	}

	return 0;
}

static unsigned long
balance_tasks(struct rq *this_rq, int this_cpu, struct rq *busiest,
	      unsigned long max_load_move, struct sched_domain *sd,
	      enum cpu_idle_type idle, int *all_pinned,
	      int *this_best_prio, struct cfs_rq *busiest_cfs_rq)
{
	int loops = 0, pulled = 0, pinned = 0;
	long rem_load_move = max_load_move;
	struct task_struct *p, *n;

	if (max_load_move == 0)
		goto out;

	pinned = 1;

	list_for_each_entry_safe(p, n, &busiest_cfs_rq->tasks, se.group_node) {
		if (loops++ > sysctl_sched_nr_migrate)
			break;

		if ((p->se.load.weight >> 1) > rem_load_move ||
		    !can_migrate_task(p, busiest, this_cpu, sd, idle, &pinned))
			continue;

		pull_task(busiest, p, this_rq, this_cpu);
		pulled++;
		rem_load_move -= p->se.load.weight;

#ifdef CONFIG_PREEMPT
		/*
		 * NEWIDLE balancing is a source of latency, so preemptible
		 * kernels will stop after the first task is pulled to minimize
		 * the critical section.
		 */
		if (idle == CPU_NEWLY_IDLE)
			break;
#endif

		/*
		 * We only want to steal up to the prescribed amount of
		 * weighted load.
		 */
		if (rem_load_move <= 0)
			break;

		if (p->prio < *this_best_prio)
			*this_best_prio = p->prio;
	}
out:
	/*
	 * Right now, this is one of only two places pull_task() is called,
	 * so we can safely collect pull_task() stats here rather than
	 * inside pull_task().
	 */
	schedstat_add(sd, lb_gained[idle], pulled);

	if (all_pinned)
		*all_pinned = pinned;

	return max_load_move - rem_load_move;
}

#ifdef CONFIG_FAIR_GROUP_SCHED
static unsigned long
load_balance_fair(struct rq *this_rq, int this_cpu, struct rq *busiest,
		  unsigned long max_load_move,
		  struct sched_domain *sd, enum cpu_idle_type idle,
		  int *all_pinned, int *this_best_prio)
{
	long rem_load_move = max_load_move;
	int busiest_cpu = cpu_of(busiest);
	struct task_group *tg;

	rcu_read_lock();
	update_h_load(busiest_cpu);

	list_for_each_entry_rcu(tg, &task_groups, list) {
		struct cfs_rq *busiest_cfs_rq = tg->cfs_rq[busiest_cpu];
		unsigned long busiest_h_load = busiest_cfs_rq->h_load;
		unsigned long busiest_weight = busiest_cfs_rq->load.weight;
		u64 rem_load, moved_load;

		/*
		 * empty group
		 */
		if (!busiest_cfs_rq->task_weight)
			continue;

		rem_load = (u64)rem_load_move * busiest_weight;
		rem_load = div_u64(rem_load, busiest_h_load + 1);

		moved_load = balance_tasks(this_rq, this_cpu, busiest,
				rem_load, sd, idle, all_pinned, this_best_prio,
				busiest_cfs_rq);

		if (!moved_load)
			continue;

		moved_load *= busiest_h_load;
		moved_load = div_u64(moved_load, busiest_weight + 1);

		rem_load_move -= moved_load;
		if (rem_load_move < 0)
			break;
	}
	rcu_read_unlock();

	return max_load_move - rem_load_move;
}
#else
static unsigned long
load_balance_fair(struct rq *this_rq, int this_cpu, struct rq *busiest,
		  unsigned long max_load_move,
		  struct sched_domain *sd, enum cpu_idle_type idle,
		  int *all_pinned, int *this_best_prio)
{
	return balance_tasks(this_rq, this_cpu, busiest,
			max_load_move, sd, idle, all_pinned,
			this_best_prio, &busiest->cfs);
}
#endif

/*
 * move_tasks tries to move up to max_load_move weighted load from busiest to
 * this_rq, as part of a balancing operation within domain "sd".
 * Returns 1 if successful and 0 otherwise.
 *
 * Called with both runqueues locked.
 */
static int move_tasks(struct rq *this_rq, int this_cpu, struct rq *busiest,
		      unsigned long max_load_move,
		      struct sched_domain *sd, enum cpu_idle_type idle,
		      int *all_pinned)
{
	unsigned long total_load_moved = 0, load_moved;
	int this_best_prio = this_rq->curr->prio;

	do {
		load_moved = load_balance_fair(this_rq, this_cpu, busiest,
				max_load_move - total_load_moved,
				sd, idle, all_pinned, &this_best_prio);

		total_load_moved += load_moved;

#ifdef CONFIG_PREEMPT
		/*
		 * NEWIDLE balancing is a source of latency, so preemptible
		 * kernels will stop after the first task is pulled to minimize
		 * the critical section.
		 */
		if (idle == CPU_NEWLY_IDLE && this_rq->nr_running)
			break;

		if (raw_spin_is_contended(&this_rq->lock) ||
				raw_spin_is_contended(&busiest->lock))
			break;
#endif
	} while (load_moved && max_load_move > total_load_moved);

	return total_load_moved > 0;
}

/********** Helpers for find_busiest_group ************************/
/*
 * sd_lb_stats - Structure to store the statistics of a sched_domain
 * 		during load balancing.
 */
struct sd_lb_stats {
	struct sched_group *busiest; /* Busiest group in this sd */
	struct sched_group *this;  /* Local group in this sd */
	unsigned long total_load;  /* Total load of all groups in sd */
	unsigned long total_pwr;   /*	Total power of all groups in sd */
	unsigned long avg_load;	   /* Average load across all groups in sd */

	/** Statistics of this group */
	unsigned long this_load;
	unsigned long this_load_per_task;
	unsigned long this_nr_running;

	/* Statistics of the busiest group */
	unsigned long max_load;
	unsigned long busiest_load_per_task;
	unsigned long busiest_nr_running;
	unsigned long busiest_group_capacity;

	int group_imb; /* Is there imbalance in this sd */
#if defined(CONFIG_SCHED_MC) || defined(CONFIG_SCHED_SMT)
	int power_savings_balance; /* Is powersave balance needed for this sd */
	struct sched_group *group_min; /* Least loaded group in sd */
	struct sched_group *group_leader; /* Group which relieves group_min */
	unsigned long min_load_per_task; /* load_per_task in group_min */
	unsigned long leader_nr_running; /* Nr running of group_leader */
	unsigned long min_nr_running; /* Nr running of group_min */
#endif
};

/*
 * sg_lb_stats - stats of a sched_group required for load_balancing
 */
struct sg_lb_stats {
	unsigned long avg_load; /*Avg load across the CPUs of the group */
	unsigned long group_load; /* Total load over the CPUs of the group */
	unsigned long sum_nr_running; /* Nr tasks running in the group */
	unsigned long sum_weighted_load; /* Weighted load of group's tasks */
	unsigned long group_capacity;
	int group_imb; /* Is there an imbalance in the group ? */
};

/**
 * group_first_cpu - Returns the first cpu in the cpumask of a sched_group.
 * @group: The group whose first cpu is to be returned.
 */
static inline unsigned int group_first_cpu(struct sched_group *group)
{
	return cpumask_first(sched_group_cpus(group));
}

/**
 * get_sd_load_idx - Obtain the load index for a given sched domain.
 * @sd: The sched_domain whose load_idx is to be obtained.
 * @idle: The Idle status of the CPU for whose sd load_icx is obtained.
 */
static inline int get_sd_load_idx(struct sched_domain *sd,
					enum cpu_idle_type idle)
{
	int load_idx;

	switch (idle) {
	case CPU_NOT_IDLE:
		load_idx = sd->busy_idx;
		break;

	case CPU_NEWLY_IDLE:
		load_idx = sd->newidle_idx;
		break;
	default:
		load_idx = sd->idle_idx;
		break;
	}

	return load_idx;
}


#if defined(CONFIG_SCHED_MC) || defined(CONFIG_SCHED_SMT)
/**
 * init_sd_power_savings_stats - Initialize power savings statistics for
 * the given sched_domain, during load balancing.
 *
 * @sd: Sched domain whose power-savings statistics are to be initialized.
 * @sds: Variable containing the statistics for sd.
 * @idle: Idle status of the CPU at which we're performing load-balancing.
 */
static inline void init_sd_power_savings_stats(struct sched_domain *sd,
	struct sd_lb_stats *sds, enum cpu_idle_type idle)
{
	/*
	 * Busy processors will not participate in power savings
	 * balance.
	 */
	if (idle == CPU_NOT_IDLE || !(sd->flags & SD_POWERSAVINGS_BALANCE))
		sds->power_savings_balance = 0;
	else {
		sds->power_savings_balance = 1;
		sds->min_nr_running = ULONG_MAX;
		sds->leader_nr_running = 0;
	}
}

/**
 * update_sd_power_savings_stats - Update the power saving stats for a
 * sched_domain while performing load balancing.
 *
 * @group: sched_group belonging to the sched_domain under consideration.
 * @sds: Variable containing the statistics of the sched_domain
 * @local_group: Does group contain the CPU for which we're performing
 * 		load balancing ?
 * @sgs: Variable containing the statistics of the group.
 */
static inline void update_sd_power_savings_stats(struct sched_group *group,
	struct sd_lb_stats *sds, int local_group, struct sg_lb_stats *sgs)
{

	if (!sds->power_savings_balance)
		return;

	/*
	 * If the local group is idle or completely loaded
	 * no need to do power savings balance at this domain
	 */
	if (local_group && (sds->this_nr_running >= sgs->group_capacity ||
				!sds->this_nr_running))
		sds->power_savings_balance = 0;

	/*
	 * If a group is already running at full capacity or idle,
	 * don't include that group in power savings calculations
	 */
	if (!sds->power_savings_balance ||
		sgs->sum_nr_running >= sgs->group_capacity ||
		!sgs->sum_nr_running)
		return;

	/*
	 * Calculate the group which has the least non-idle load.
	 * This is the group from where we need to pick up the load
	 * for saving power
	 */
	if ((sgs->sum_nr_running < sds->min_nr_running) ||
	    (sgs->sum_nr_running == sds->min_nr_running &&
	     group_first_cpu(group) > group_first_cpu(sds->group_min))) {
		sds->group_min = group;
		sds->min_nr_running = sgs->sum_nr_running;
		sds->min_load_per_task = sgs->sum_weighted_load /
						sgs->sum_nr_running;
	}

	/*
	 * Calculate the group which is almost near its
	 * capacity but still has some space to pick up some load
	 * from other group and save more power
	 */
	if (sgs->sum_nr_running + 1 > sgs->group_capacity)
		return;

	if (sgs->sum_nr_running > sds->leader_nr_running ||
	    (sgs->sum_nr_running == sds->leader_nr_running &&
	     group_first_cpu(group) < group_first_cpu(sds->group_leader))) {
		sds->group_leader = group;
		sds->leader_nr_running = sgs->sum_nr_running;
	}
}

/**
 * check_power_save_busiest_group - see if there is potential for some power-savings balance
 * @sds: Variable containing the statistics of the sched_domain
 *	under consideration.
 * @this_cpu: Cpu at which we're currently performing load-balancing.
 * @imbalance: Variable to store the imbalance.
 *
 * Description:
 * Check if we have potential to perform some power-savings balance.
 * If yes, set the busiest group to be the least loaded group in the
 * sched_domain, so that it's CPUs can be put to idle.
 *
 * Returns 1 if there is potential to perform power-savings balance.
 * Else returns 0.
 */
static inline int check_power_save_busiest_group(struct sd_lb_stats *sds,
					int this_cpu, unsigned long *imbalance)
{
	if (!sds->power_savings_balance)
		return 0;

	if (sds->this != sds->group_leader ||
			sds->group_leader == sds->group_min)
		return 0;

	*imbalance = sds->min_load_per_task;
	sds->busiest = sds->group_min;

	return 1;

}
#else /* CONFIG_SCHED_MC || CONFIG_SCHED_SMT */
static inline void init_sd_power_savings_stats(struct sched_domain *sd,
	struct sd_lb_stats *sds, enum cpu_idle_type idle)
{
	return;
}

static inline void update_sd_power_savings_stats(struct sched_group *group,
	struct sd_lb_stats *sds, int local_group, struct sg_lb_stats *sgs)
{
	return;
}

static inline int check_power_save_busiest_group(struct sd_lb_stats *sds,
					int this_cpu, unsigned long *imbalance)
{
	return 0;
}
#endif /* CONFIG_SCHED_MC || CONFIG_SCHED_SMT */


unsigned long default_scale_freq_power(struct sched_domain *sd, int cpu)
{
	return SCHED_LOAD_SCALE;
}

unsigned long __weak arch_scale_freq_power(struct sched_domain *sd, int cpu)
{
	return default_scale_freq_power(sd, cpu);
}

unsigned long default_scale_smt_power(struct sched_domain *sd, int cpu)
{
	unsigned long weight = sd->span_weight;
	unsigned long smt_gain = sd->smt_gain;

	smt_gain /= weight;

	return smt_gain;
}

unsigned long __weak arch_scale_smt_power(struct sched_domain *sd, int cpu)
{
	return default_scale_smt_power(sd, cpu);
}

unsigned long scale_rt_power(int cpu)
{
	struct rq *rq = cpu_rq(cpu);
	u64 total, available;

	sched_avg_update(rq);

	total = sched_avg_period() + (rq->clock - rq->age_stamp);
	available = total - rq->rt_avg;

	if (unlikely((s64)total < SCHED_LOAD_SCALE))
		total = SCHED_LOAD_SCALE;

	total >>= SCHED_LOAD_SHIFT;

	return div_u64(available, total);
}

static void update_cpu_power(struct sched_domain *sd, int cpu)
{
	unsigned long weight = sd->span_weight;
	unsigned long power = SCHED_LOAD_SCALE;
	struct sched_group *sdg = sd->groups;

	if ((sd->flags & SD_SHARE_CPUPOWER) && weight > 1) {
		if (sched_feat(ARCH_POWER))
			power *= arch_scale_smt_power(sd, cpu);
		else
			power *= default_scale_smt_power(sd, cpu);

		power >>= SCHED_LOAD_SHIFT;
	}

	sdg->cpu_power_orig = power;

	if (sched_feat(ARCH_POWER))
		power *= arch_scale_freq_power(sd, cpu);
	else
		power *= default_scale_freq_power(sd, cpu);

	power >>= SCHED_LOAD_SHIFT;

	power *= scale_rt_power(cpu);
	power >>= SCHED_LOAD_SHIFT;

	if (!power)
		power = 1;

	cpu_rq(cpu)->cpu_power = power;
	sdg->cpu_power = power;
}

static void update_group_power(struct sched_domain *sd, int cpu)
{
	struct sched_domain *child = sd->child;
	struct sched_group *group, *sdg = sd->groups;
	unsigned long power;

	if (!child) {
		update_cpu_power(sd, cpu);
		return;
	}

	power = 0;

	group = child->groups;
	do {
		power += group->cpu_power;
		group = group->next;
	} while (group != child->groups);

	sdg->cpu_power = power;
}

/*
 * Try and fix up capacity for tiny siblings, this is needed when
 * things like SD_ASYM_PACKING need f_b_g to select another sibling
 * which on its own isn't powerful enough.
 *
 * See update_sd_pick_busiest() and check_asym_packing().
 */
static inline int
fix_small_capacity(struct sched_domain *sd, struct sched_group *group)
{
	/*
	 * Only siblings can have significantly less than SCHED_LOAD_SCALE
	 */
	if (sd->level != SD_LV_SIBLING)
		return 0;

	/*
	 * If ~90% of the cpu_power is still there, we're good.
	 */
<<<<<<< HEAD
	if (group->cpu_power * 32 < group->cpu_power_orig * 29)
=======
	if (group->cpu_power * 32 > group->cpu_power_orig * 29)
>>>>>>> 8d1f431c
		return 1;

	return 0;
}

/**
 * update_sg_lb_stats - Update sched_group's statistics for load balancing.
 * @sd: The sched_domain whose statistics are to be updated.
 * @group: sched_group whose statistics are to be updated.
 * @this_cpu: Cpu for which load balance is currently performed.
 * @idle: Idle status of this_cpu
 * @load_idx: Load index of sched_domain of this_cpu for load calc.
 * @sd_idle: Idle status of the sched_domain containing group.
 * @local_group: Does group contain this_cpu.
 * @cpus: Set of cpus considered for load balancing.
 * @balance: Should we balance.
 * @sgs: variable to hold the statistics for this group.
 */
static inline void update_sg_lb_stats(struct sched_domain *sd,
			struct sched_group *group, int this_cpu,
			enum cpu_idle_type idle, int load_idx, int *sd_idle,
			int local_group, const struct cpumask *cpus,
			int *balance, struct sg_lb_stats *sgs)
{
	unsigned long load, max_cpu_load, min_cpu_load;
	int i;
	unsigned int balance_cpu = -1, first_idle_cpu = 0;
	unsigned long avg_load_per_task = 0;

	if (local_group)
		balance_cpu = group_first_cpu(group);

	/* Tally up the load of all CPUs in the group */
	max_cpu_load = 0;
	min_cpu_load = ~0UL;

	for_each_cpu_and(i, sched_group_cpus(group), cpus) {
		struct rq *rq = cpu_rq(i);

		if (*sd_idle && rq->nr_running)
			*sd_idle = 0;

		/* Bias balancing toward cpus of our domain */
		if (local_group) {
			if (idle_cpu(i) && !first_idle_cpu) {
				first_idle_cpu = 1;
				balance_cpu = i;
			}

			load = target_load(i, load_idx);
		} else {
			load = source_load(i, load_idx);
			if (load > max_cpu_load)
				max_cpu_load = load;
			if (min_cpu_load > load)
				min_cpu_load = load;
		}

		sgs->group_load += load;
		sgs->sum_nr_running += rq->nr_running;
		sgs->sum_weighted_load += weighted_cpuload(i);

	}

	/*
	 * First idle cpu or the first cpu(busiest) in this sched group
	 * is eligible for doing load balancing at this and above
	 * domains. In the newly idle case, we will allow all the cpu's
	 * to do the newly idle load balance.
	 */
	if (idle != CPU_NEWLY_IDLE && local_group &&
	    balance_cpu != this_cpu) {
		*balance = 0;
		return;
	}

	update_group_power(sd, this_cpu);

	/* Adjust by relative CPU power of the group */
	sgs->avg_load = (sgs->group_load * SCHED_LOAD_SCALE) / group->cpu_power;

	/*
	 * Consider the group unbalanced when the imbalance is larger
	 * than the average weight of two tasks.
	 *
	 * APZ: with cgroup the avg task weight can vary wildly and
	 *      might not be a suitable number - should we keep a
	 *      normalized nr_running number somewhere that negates
	 *      the hierarchy?
	 */
	if (sgs->sum_nr_running)
		avg_load_per_task = sgs->sum_weighted_load / sgs->sum_nr_running;

	if ((max_cpu_load - min_cpu_load) > 2*avg_load_per_task)
		sgs->group_imb = 1;

	sgs->group_capacity =
		DIV_ROUND_CLOSEST(group->cpu_power, SCHED_LOAD_SCALE);
	if (!sgs->group_capacity)
		sgs->group_capacity = fix_small_capacity(sd, group);
}

/**
 * update_sd_pick_busiest - return 1 on busiest group
 * @sd: sched_domain whose statistics are to be checked
 * @sds: sched_domain statistics
 * @sg: sched_group candidate to be checked for being the busiest
<<<<<<< HEAD
 * @sds: sched_group statistics
=======
 * @sgs: sched_group statistics
 * @this_cpu: the current cpu
>>>>>>> 8d1f431c
 *
 * Determine if @sg is a busier group than the previously selected
 * busiest group.
 */
static bool update_sd_pick_busiest(struct sched_domain *sd,
				   struct sd_lb_stats *sds,
				   struct sched_group *sg,
				   struct sg_lb_stats *sgs,
				   int this_cpu)
{
	if (sgs->avg_load <= sds->max_load)
		return false;

	if (sgs->sum_nr_running > sgs->group_capacity)
		return true;

	if (sgs->group_imb)
		return true;

	/*
	 * ASYM_PACKING needs to move all the work to the lowest
	 * numbered CPUs in the group, therefore mark all groups
	 * higher than ourself as busy.
	 */
	if ((sd->flags & SD_ASYM_PACKING) && sgs->sum_nr_running &&
	    this_cpu < group_first_cpu(sg)) {
		if (!sds->busiest)
			return true;

		if (group_first_cpu(sds->busiest) > group_first_cpu(sg))
			return true;
	}

	return false;
}

/**
 * update_sd_lb_stats - Update sched_group's statistics for load balancing.
 * @sd: sched_domain whose statistics are to be updated.
 * @this_cpu: Cpu for which load balance is currently performed.
 * @idle: Idle status of this_cpu
 * @sd_idle: Idle status of the sched_domain containing sg.
 * @cpus: Set of cpus considered for load balancing.
 * @balance: Should we balance.
 * @sds: variable to hold the statistics for this sched_domain.
 */
static inline void update_sd_lb_stats(struct sched_domain *sd, int this_cpu,
			enum cpu_idle_type idle, int *sd_idle,
			const struct cpumask *cpus, int *balance,
			struct sd_lb_stats *sds)
{
	struct sched_domain *child = sd->child;
	struct sched_group *sg = sd->groups;
	struct sg_lb_stats sgs;
	int load_idx, prefer_sibling = 0;

	if (child && child->flags & SD_PREFER_SIBLING)
		prefer_sibling = 1;

	init_sd_power_savings_stats(sd, sds, idle);
	load_idx = get_sd_load_idx(sd, idle);

	do {
		int local_group;

		local_group = cpumask_test_cpu(this_cpu, sched_group_cpus(sg));
		memset(&sgs, 0, sizeof(sgs));
		update_sg_lb_stats(sd, sg, this_cpu, idle, load_idx, sd_idle,
				local_group, cpus, balance, &sgs);

		if (local_group && !(*balance))
			return;

		sds->total_load += sgs.group_load;
		sds->total_pwr += sg->cpu_power;

		/*
		 * In case the child domain prefers tasks go to siblings
		 * first, lower the sg capacity to one so that we'll try
		 * and move all the excess tasks away.
		 */
		if (prefer_sibling)
			sgs.group_capacity = min(sgs.group_capacity, 1UL);

		if (local_group) {
			sds->this_load = sgs.avg_load;
			sds->this = sg;
			sds->this_nr_running = sgs.sum_nr_running;
			sds->this_load_per_task = sgs.sum_weighted_load;
		} else if (update_sd_pick_busiest(sd, sds, sg, &sgs, this_cpu)) {
			sds->max_load = sgs.avg_load;
			sds->busiest = sg;
			sds->busiest_nr_running = sgs.sum_nr_running;
			sds->busiest_group_capacity = sgs.group_capacity;
			sds->busiest_load_per_task = sgs.sum_weighted_load;
			sds->group_imb = sgs.group_imb;
		}

		update_sd_power_savings_stats(sg, sds, local_group, &sgs);
		sg = sg->next;
	} while (sg != sd->groups);
}

int __weak arch_sd_sibiling_asym_packing(void)
{
       return 0*SD_ASYM_PACKING;
}

/**
 * check_asym_packing - Check to see if the group is packed into the
 *			sched doman.
 *
 * This is primarily intended to used at the sibling level.  Some
 * cores like POWER7 prefer to use lower numbered SMT threads.  In the
 * case of POWER7, it can move to lower SMT modes only when higher
 * threads are idle.  When in lower SMT modes, the threads will
 * perform better since they share less core resources.  Hence when we
 * have idle threads, we want them to be the higher ones.
 *
 * This packing function is run on idle threads.  It checks to see if
 * the busiest CPU in this domain (core in the P7 case) has a higher
 * CPU number than the packing function is being run on.  Here we are
 * assuming lower CPU number will be equivalent to lower a SMT thread
 * number.
 *
<<<<<<< HEAD
=======
 * Returns 1 when packing is required and a task should be moved to
 * this CPU.  The amount of the imbalance is returned in *imbalance.
 *
>>>>>>> 8d1f431c
 * @sd: The sched_domain whose packing is to be checked.
 * @sds: Statistics of the sched_domain which is to be packed
 * @this_cpu: The cpu at whose sched_domain we're performing load-balance.
 * @imbalance: returns amount of imbalanced due to packing.
<<<<<<< HEAD
 *
 * Returns 1 when packing is required and a task should be moved to
 * this CPU.  The amount of the imbalance is returned in *imbalance.
=======
>>>>>>> 8d1f431c
 */
static int check_asym_packing(struct sched_domain *sd,
			      struct sd_lb_stats *sds,
			      int this_cpu, unsigned long *imbalance)
{
	int busiest_cpu;

	if (!(sd->flags & SD_ASYM_PACKING))
		return 0;

	if (!sds->busiest)
		return 0;

	busiest_cpu = group_first_cpu(sds->busiest);
	if (this_cpu > busiest_cpu)
		return 0;

	*imbalance = DIV_ROUND_CLOSEST(sds->max_load * sds->busiest->cpu_power,
				       SCHED_LOAD_SCALE);
	return 1;
}

/**
 * fix_small_imbalance - Calculate the minor imbalance that exists
 *			amongst the groups of a sched_domain, during
 *			load balancing.
 * @sds: Statistics of the sched_domain whose imbalance is to be calculated.
 * @this_cpu: The cpu at whose sched_domain we're performing load-balance.
 * @imbalance: Variable to store the imbalance.
 */
static inline void fix_small_imbalance(struct sd_lb_stats *sds,
				int this_cpu, unsigned long *imbalance)
{
	unsigned long tmp, pwr_now = 0, pwr_move = 0;
	unsigned int imbn = 2;
	unsigned long scaled_busy_load_per_task;

	if (sds->this_nr_running) {
		sds->this_load_per_task /= sds->this_nr_running;
		if (sds->busiest_load_per_task >
				sds->this_load_per_task)
			imbn = 1;
	} else
		sds->this_load_per_task =
			cpu_avg_load_per_task(this_cpu);

	scaled_busy_load_per_task = sds->busiest_load_per_task
						 * SCHED_LOAD_SCALE;
	scaled_busy_load_per_task /= sds->busiest->cpu_power;

	if (sds->max_load - sds->this_load + scaled_busy_load_per_task >=
			(scaled_busy_load_per_task * imbn)) {
		*imbalance = sds->busiest_load_per_task;
		return;
	}

	/*
	 * OK, we don't have enough imbalance to justify moving tasks,
	 * however we may be able to increase total CPU power used by
	 * moving them.
	 */

	pwr_now += sds->busiest->cpu_power *
			min(sds->busiest_load_per_task, sds->max_load);
	pwr_now += sds->this->cpu_power *
			min(sds->this_load_per_task, sds->this_load);
	pwr_now /= SCHED_LOAD_SCALE;

	/* Amount of load we'd subtract */
	tmp = (sds->busiest_load_per_task * SCHED_LOAD_SCALE) /
		sds->busiest->cpu_power;
	if (sds->max_load > tmp)
		pwr_move += sds->busiest->cpu_power *
			min(sds->busiest_load_per_task, sds->max_load - tmp);

	/* Amount of load we'd add */
	if (sds->max_load * sds->busiest->cpu_power <
		sds->busiest_load_per_task * SCHED_LOAD_SCALE)
		tmp = (sds->max_load * sds->busiest->cpu_power) /
			sds->this->cpu_power;
	else
		tmp = (sds->busiest_load_per_task * SCHED_LOAD_SCALE) /
			sds->this->cpu_power;
	pwr_move += sds->this->cpu_power *
			min(sds->this_load_per_task, sds->this_load + tmp);
	pwr_move /= SCHED_LOAD_SCALE;

	/* Move if we gain throughput */
	if (pwr_move > pwr_now)
		*imbalance = sds->busiest_load_per_task;
}

/**
 * calculate_imbalance - Calculate the amount of imbalance present within the
 *			 groups of a given sched_domain during load balance.
 * @sds: statistics of the sched_domain whose imbalance is to be calculated.
 * @this_cpu: Cpu for which currently load balance is being performed.
 * @imbalance: The variable to store the imbalance.
 */
static inline void calculate_imbalance(struct sd_lb_stats *sds, int this_cpu,
		unsigned long *imbalance)
{
	unsigned long max_pull, load_above_capacity = ~0UL;

	sds->busiest_load_per_task /= sds->busiest_nr_running;
	if (sds->group_imb) {
		sds->busiest_load_per_task =
			min(sds->busiest_load_per_task, sds->avg_load);
	}

	/*
	 * In the presence of smp nice balancing, certain scenarios can have
	 * max load less than avg load(as we skip the groups at or below
	 * its cpu_power, while calculating max_load..)
	 */
	if (sds->max_load < sds->avg_load) {
		*imbalance = 0;
		return fix_small_imbalance(sds, this_cpu, imbalance);
	}

	if (!sds->group_imb) {
		/*
		 * Don't want to pull so many tasks that a group would go idle.
		 */
		load_above_capacity = (sds->busiest_nr_running -
						sds->busiest_group_capacity);

		load_above_capacity *= (SCHED_LOAD_SCALE * SCHED_LOAD_SCALE);

		load_above_capacity /= sds->busiest->cpu_power;
	}

	/*
	 * We're trying to get all the cpus to the average_load, so we don't
	 * want to push ourselves above the average load, nor do we wish to
	 * reduce the max loaded cpu below the average load. At the same time,
	 * we also don't want to reduce the group load below the group capacity
	 * (so that we can implement power-savings policies etc). Thus we look
	 * for the minimum possible imbalance.
	 * Be careful of negative numbers as they'll appear as very large values
	 * with unsigned longs.
	 */
	max_pull = min(sds->max_load - sds->avg_load, load_above_capacity);

	/* How much load to actually move to equalise the imbalance */
	*imbalance = min(max_pull * sds->busiest->cpu_power,
		(sds->avg_load - sds->this_load) * sds->this->cpu_power)
			/ SCHED_LOAD_SCALE;

	/*
	 * if *imbalance is less than the average load per runnable task
	 * there is no gaurantee that any tasks will be moved so we'll have
	 * a think about bumping its value to force at least one task to be
	 * moved
	 */
	if (*imbalance < sds->busiest_load_per_task)
		return fix_small_imbalance(sds, this_cpu, imbalance);

}
/******* find_busiest_group() helpers end here *********************/

/**
 * find_busiest_group - Returns the busiest group within the sched_domain
 * if there is an imbalance. If there isn't an imbalance, and
 * the user has opted for power-savings, it returns a group whose
 * CPUs can be put to idle by rebalancing those tasks elsewhere, if
 * such a group exists.
 *
 * Also calculates the amount of weighted load which should be moved
 * to restore balance.
 *
 * @sd: The sched_domain whose busiest group is to be returned.
 * @this_cpu: The cpu for which load balancing is currently being performed.
 * @imbalance: Variable which stores amount of weighted load which should
 *		be moved to restore balance/put a group to idle.
 * @idle: The idle status of this_cpu.
 * @sd_idle: The idleness of sd
 * @cpus: The set of CPUs under consideration for load-balancing.
 * @balance: Pointer to a variable indicating if this_cpu
 *	is the appropriate cpu to perform load balancing at this_level.
 *
 * Returns:	- the busiest group if imbalance exists.
 *		- If no imbalance and user has opted for power-savings balance,
 *		   return the least loaded group whose CPUs can be
 *		   put to idle by rebalancing its tasks onto our group.
 */
static struct sched_group *
find_busiest_group(struct sched_domain *sd, int this_cpu,
		   unsigned long *imbalance, enum cpu_idle_type idle,
		   int *sd_idle, const struct cpumask *cpus, int *balance)
{
	struct sd_lb_stats sds;

	memset(&sds, 0, sizeof(sds));

	/*
	 * Compute the various statistics relavent for load balancing at
	 * this level.
	 */
	update_sd_lb_stats(sd, this_cpu, idle, sd_idle, cpus,
					balance, &sds);

	/* Cases where imbalance does not exist from POV of this_cpu */
	/* 1) this_cpu is not the appropriate cpu to perform load balancing
	 *    at this level.
	 * 2) There is no busy sibling group to pull from.
	 * 3) This group is the busiest group.
	 * 4) This group is more busy than the avg busieness at this
	 *    sched_domain.
	 * 5) The imbalance is within the specified limit.
	 */
	if (!(*balance))
		goto ret;

	if ((idle == CPU_IDLE || idle == CPU_NEWLY_IDLE) &&
	    check_asym_packing(sd, &sds, this_cpu, imbalance))
		return sds.busiest;

	if (!sds.busiest || sds.busiest_nr_running == 0)
		goto out_balanced;

	if (sds.this_load >= sds.max_load)
		goto out_balanced;

	sds.avg_load = (SCHED_LOAD_SCALE * sds.total_load) / sds.total_pwr;

	if (sds.this_load >= sds.avg_load)
		goto out_balanced;

	if (100 * sds.max_load <= sd->imbalance_pct * sds.this_load)
		goto out_balanced;

	/* Looks like there is an imbalance. Compute it */
	calculate_imbalance(&sds, this_cpu, imbalance);
	return sds.busiest;

out_balanced:
	/*
	 * There is no obvious imbalance. But check if we can do some balancing
	 * to save power.
	 */
	if (check_power_save_busiest_group(&sds, this_cpu, imbalance))
		return sds.busiest;
ret:
	*imbalance = 0;
	return NULL;
}

/*
 * find_busiest_queue - find the busiest runqueue among the cpus in group.
 */
static struct rq *
find_busiest_queue(struct sched_domain *sd, struct sched_group *group,
		   enum cpu_idle_type idle, unsigned long imbalance,
		   const struct cpumask *cpus)
{
	struct rq *busiest = NULL, *rq;
	unsigned long max_load = 0;
	int i;

	for_each_cpu(i, sched_group_cpus(group)) {
		unsigned long power = power_of(i);
		unsigned long capacity = DIV_ROUND_CLOSEST(power, SCHED_LOAD_SCALE);
		unsigned long wl;

		if (!capacity)
			capacity = fix_small_capacity(sd, group);

		if (!cpumask_test_cpu(i, cpus))
			continue;

		rq = cpu_rq(i);
		wl = weighted_cpuload(i);

		/*
		 * When comparing with imbalance, use weighted_cpuload()
		 * which is not scaled with the cpu power.
		 */
		if (capacity && rq->nr_running == 1 && wl > imbalance)
			continue;

		/*
		 * For the load comparisons with the other cpu's, consider
		 * the weighted_cpuload() scaled with the cpu power, so that
		 * the load can be moved away from the cpu that is potentially
		 * running at a lower capacity.
		 */
		wl = (wl * SCHED_LOAD_SCALE) / power;

		if (wl > max_load) {
			max_load = wl;
			busiest = rq;
		}
	}

	return busiest;
}

/*
 * Max backoff if we encounter pinned tasks. Pretty arbitrary value, but
 * so long as it is large enough.
 */
#define MAX_PINNED_INTERVAL	512

/* Working cpumask for load_balance and load_balance_newidle. */
static DEFINE_PER_CPU(cpumask_var_t, load_balance_tmpmask);

static int need_active_balance(struct sched_domain *sd, int sd_idle, int idle,
			       int busiest_cpu, int this_cpu)
{
	if (idle == CPU_NEWLY_IDLE) {

		/*
		 * ASYM_PACKING needs to force migrate tasks from busy but
		 * higher numbered CPUs in order to pack all tasks in the
		 * lowest numbered CPUs.
		 */
		if ((sd->flags & SD_ASYM_PACKING) && busiest_cpu > this_cpu)
			return 1;

		/*
		 * The only task running in a non-idle cpu can be moved to this
		 * cpu in an attempt to completely freeup the other CPU
		 * package.
		 *
		 * The package power saving logic comes from
		 * find_busiest_group(). If there are no imbalance, then
		 * f_b_g() will return NULL. However when sched_mc={1,2} then
		 * f_b_g() will select a group from which a running task may be
		 * pulled to this cpu in order to make the other package idle.
		 * If there is no opportunity to make a package idle and if
		 * there are no imbalance, then f_b_g() will return NULL and no
		 * action will be taken in load_balance_newidle().
		 *
		 * Under normal task pull operation due to imbalance, there
		 * will be more than one task in the source run queue and
		 * move_tasks() will succeed.  ld_moved will be true and this
		 * active balance code will not be triggered.
		 */
		if (!sd_idle && sd->flags & SD_SHARE_CPUPOWER &&
		    !test_sd_parent(sd, SD_POWERSAVINGS_BALANCE))
			return 0;

		if (sched_mc_power_savings < POWERSAVINGS_BALANCE_WAKEUP)
			return 0;
	}

	return unlikely(sd->nr_balance_failed > sd->cache_nice_tries+2);
}

static int active_load_balance_cpu_stop(void *data);

/*
 * Check this_cpu to ensure it is balanced within domain. Attempt to move
 * tasks if there is an imbalance.
 */
static int load_balance(int this_cpu, struct rq *this_rq,
			struct sched_domain *sd, enum cpu_idle_type idle,
			int *balance)
{
	int ld_moved, all_pinned = 0, active_balance = 0, sd_idle = 0;
	struct sched_group *group;
	unsigned long imbalance;
	struct rq *busiest;
	unsigned long flags;
	struct cpumask *cpus = __get_cpu_var(load_balance_tmpmask);

	cpumask_copy(cpus, cpu_active_mask);

	/*
	 * When power savings policy is enabled for the parent domain, idle
	 * sibling can pick up load irrespective of busy siblings. In this case,
	 * let the state of idle sibling percolate up as CPU_IDLE, instead of
	 * portraying it as CPU_NOT_IDLE.
	 */
	if (idle != CPU_NOT_IDLE && sd->flags & SD_SHARE_CPUPOWER &&
	    !test_sd_parent(sd, SD_POWERSAVINGS_BALANCE))
		sd_idle = 1;

	schedstat_inc(sd, lb_count[idle]);

redo:
	update_shares(sd);
	group = find_busiest_group(sd, this_cpu, &imbalance, idle, &sd_idle,
				   cpus, balance);

	if (*balance == 0)
		goto out_balanced;

	if (!group) {
		schedstat_inc(sd, lb_nobusyg[idle]);
		goto out_balanced;
	}

	busiest = find_busiest_queue(sd, group, idle, imbalance, cpus);
	if (!busiest) {
		schedstat_inc(sd, lb_nobusyq[idle]);
		goto out_balanced;
	}

	BUG_ON(busiest == this_rq);

	schedstat_add(sd, lb_imbalance[idle], imbalance);

	ld_moved = 0;
	if (busiest->nr_running > 1) {
		/*
		 * Attempt to move tasks. If find_busiest_group has found
		 * an imbalance but busiest->nr_running <= 1, the group is
		 * still unbalanced. ld_moved simply stays zero, so it is
		 * correctly treated as an imbalance.
		 */
		local_irq_save(flags);
		double_rq_lock(this_rq, busiest);
		ld_moved = move_tasks(this_rq, this_cpu, busiest,
				      imbalance, sd, idle, &all_pinned);
		double_rq_unlock(this_rq, busiest);
		local_irq_restore(flags);

		/*
		 * some other cpu did the load balance for us.
		 */
		if (ld_moved && this_cpu != smp_processor_id())
			resched_cpu(this_cpu);

		/* All tasks on this runqueue were pinned by CPU affinity */
		if (unlikely(all_pinned)) {
			cpumask_clear_cpu(cpu_of(busiest), cpus);
			if (!cpumask_empty(cpus))
				goto redo;
			goto out_balanced;
		}
	}

	if (!ld_moved) {
		schedstat_inc(sd, lb_failed[idle]);
		sd->nr_balance_failed++;

		if (need_active_balance(sd, sd_idle, idle, cpu_of(busiest),
					this_cpu)) {
			raw_spin_lock_irqsave(&busiest->lock, flags);

			/* don't kick the active_load_balance_cpu_stop,
			 * if the curr task on busiest cpu can't be
			 * moved to this_cpu
			 */
			if (!cpumask_test_cpu(this_cpu,
					      &busiest->curr->cpus_allowed)) {
				raw_spin_unlock_irqrestore(&busiest->lock,
							    flags);
				all_pinned = 1;
				goto out_one_pinned;
			}

			/*
			 * ->active_balance synchronizes accesses to
			 * ->active_balance_work.  Once set, it's cleared
			 * only after active load balance is finished.
			 */
			if (!busiest->active_balance) {
				busiest->active_balance = 1;
				busiest->push_cpu = this_cpu;
				active_balance = 1;
			}
			raw_spin_unlock_irqrestore(&busiest->lock, flags);

			if (active_balance)
				stop_one_cpu_nowait(cpu_of(busiest),
					active_load_balance_cpu_stop, busiest,
					&busiest->active_balance_work);

			/*
			 * We've kicked active balancing, reset the failure
			 * counter.
			 */
			sd->nr_balance_failed = sd->cache_nice_tries+1;
		}
	} else
		sd->nr_balance_failed = 0;

	if (likely(!active_balance)) {
		/* We were unbalanced, so reset the balancing interval */
		sd->balance_interval = sd->min_interval;
	} else {
		/*
		 * If we've begun active balancing, start to back off. This
		 * case may not be covered by the all_pinned logic if there
		 * is only 1 task on the busy runqueue (because we don't call
		 * move_tasks).
		 */
		if (sd->balance_interval < sd->max_interval)
			sd->balance_interval *= 2;
	}

	if (!ld_moved && !sd_idle && sd->flags & SD_SHARE_CPUPOWER &&
	    !test_sd_parent(sd, SD_POWERSAVINGS_BALANCE))
		ld_moved = -1;

	goto out;

out_balanced:
	schedstat_inc(sd, lb_balanced[idle]);

	sd->nr_balance_failed = 0;

out_one_pinned:
	/* tune up the balancing interval */
	if ((all_pinned && sd->balance_interval < MAX_PINNED_INTERVAL) ||
			(sd->balance_interval < sd->max_interval))
		sd->balance_interval *= 2;

	if (!sd_idle && sd->flags & SD_SHARE_CPUPOWER &&
	    !test_sd_parent(sd, SD_POWERSAVINGS_BALANCE))
		ld_moved = -1;
	else
		ld_moved = 0;
out:
	if (ld_moved)
		update_shares(sd);
	return ld_moved;
}

/*
 * idle_balance is called by schedule() if this_cpu is about to become
 * idle. Attempts to pull tasks from other CPUs.
 */
static void idle_balance(int this_cpu, struct rq *this_rq)
{
	struct sched_domain *sd;
	int pulled_task = 0;
	unsigned long next_balance = jiffies + HZ;

	this_rq->idle_stamp = this_rq->clock;

	if (this_rq->avg_idle < sysctl_sched_migration_cost)
		return;

	/*
	 * Drop the rq->lock, but keep IRQ/preempt disabled.
	 */
	raw_spin_unlock(&this_rq->lock);

	for_each_domain(this_cpu, sd) {
		unsigned long interval;
		int balance = 1;

		if (!(sd->flags & SD_LOAD_BALANCE))
			continue;

		if (sd->flags & SD_BALANCE_NEWIDLE) {
			/* If we've pulled tasks over stop searching: */
			pulled_task = load_balance(this_cpu, this_rq,
						   sd, CPU_NEWLY_IDLE, &balance);
		}

		interval = msecs_to_jiffies(sd->balance_interval);
		if (time_after(next_balance, sd->last_balance + interval))
			next_balance = sd->last_balance + interval;
		if (pulled_task) {
			this_rq->idle_stamp = 0;
			break;
		}
	}

	raw_spin_lock(&this_rq->lock);

	if (pulled_task || time_after(jiffies, this_rq->next_balance)) {
		/*
		 * We are going idle. next_balance may be set based on
		 * a busy processor. So reset next_balance.
		 */
		this_rq->next_balance = next_balance;
	}
}

/*
 * active_load_balance_cpu_stop is run by cpu stopper. It pushes
 * running tasks off the busiest CPU onto idle CPUs. It requires at
 * least 1 task to be running on each physical CPU where possible, and
 * avoids physical / logical imbalances.
 */
static int active_load_balance_cpu_stop(void *data)
{
	struct rq *busiest_rq = data;
	int busiest_cpu = cpu_of(busiest_rq);
	int target_cpu = busiest_rq->push_cpu;
	struct rq *target_rq = cpu_rq(target_cpu);
	struct sched_domain *sd;

	raw_spin_lock_irq(&busiest_rq->lock);

	/* make sure the requested cpu hasn't gone down in the meantime */
	if (unlikely(busiest_cpu != smp_processor_id() ||
		     !busiest_rq->active_balance))
		goto out_unlock;

	/* Is there any task to move? */
	if (busiest_rq->nr_running <= 1)
		goto out_unlock;

	/*
	 * This condition is "impossible", if it occurs
	 * we need to fix it. Originally reported by
	 * Bjorn Helgaas on a 128-cpu setup.
	 */
	BUG_ON(busiest_rq == target_rq);

	/* move a task from busiest_rq to target_rq */
	double_lock_balance(busiest_rq, target_rq);

	/* Search for an sd spanning us and the target CPU. */
	for_each_domain(target_cpu, sd) {
		if ((sd->flags & SD_LOAD_BALANCE) &&
		    cpumask_test_cpu(busiest_cpu, sched_domain_span(sd)))
				break;
	}

	if (likely(sd)) {
		schedstat_inc(sd, alb_count);

		if (move_one_task(target_rq, target_cpu, busiest_rq,
				  sd, CPU_IDLE))
			schedstat_inc(sd, alb_pushed);
		else
			schedstat_inc(sd, alb_failed);
	}
	double_unlock_balance(busiest_rq, target_rq);
out_unlock:
	busiest_rq->active_balance = 0;
	raw_spin_unlock_irq(&busiest_rq->lock);
	return 0;
}

#ifdef CONFIG_NO_HZ

static DEFINE_PER_CPU(struct call_single_data, remote_sched_softirq_cb);

static void trigger_sched_softirq(void *data)
{
	raise_softirq_irqoff(SCHED_SOFTIRQ);
}

static inline void init_sched_softirq_csd(struct call_single_data *csd)
{
	csd->func = trigger_sched_softirq;
	csd->info = NULL;
	csd->flags = 0;
	csd->priv = 0;
}

/*
 * idle load balancing details
 * - One of the idle CPUs nominates itself as idle load_balancer, while
 *   entering idle.
 * - This idle load balancer CPU will also go into tickless mode when
 *   it is idle, just like all other idle CPUs
 * - When one of the busy CPUs notice that there may be an idle rebalancing
 *   needed, they will kick the idle load balancer, which then does idle
 *   load balancing for all the idle CPUs.
 */
static struct {
	atomic_t load_balancer;
	atomic_t first_pick_cpu;
	atomic_t second_pick_cpu;
	cpumask_var_t idle_cpus_mask;
	cpumask_var_t grp_idle_mask;
	unsigned long next_balance;     /* in jiffy units */
} nohz ____cacheline_aligned;

int get_nohz_load_balancer(void)
{
	return atomic_read(&nohz.load_balancer);
}

#if defined(CONFIG_SCHED_MC) || defined(CONFIG_SCHED_SMT)
/**
 * lowest_flag_domain - Return lowest sched_domain containing flag.
 * @cpu:	The cpu whose lowest level of sched domain is to
 *		be returned.
 * @flag:	The flag to check for the lowest sched_domain
 *		for the given cpu.
 *
 * Returns the lowest sched_domain of a cpu which contains the given flag.
 */
static inline struct sched_domain *lowest_flag_domain(int cpu, int flag)
{
	struct sched_domain *sd;

	for_each_domain(cpu, sd)
		if (sd && (sd->flags & flag))
			break;

	return sd;
}

/**
 * for_each_flag_domain - Iterates over sched_domains containing the flag.
 * @cpu:	The cpu whose domains we're iterating over.
 * @sd:		variable holding the value of the power_savings_sd
 *		for cpu.
 * @flag:	The flag to filter the sched_domains to be iterated.
 *
 * Iterates over all the scheduler domains for a given cpu that has the 'flag'
 * set, starting from the lowest sched_domain to the highest.
 */
#define for_each_flag_domain(cpu, sd, flag) \
	for (sd = lowest_flag_domain(cpu, flag); \
		(sd && (sd->flags & flag)); sd = sd->parent)

/**
 * is_semi_idle_group - Checks if the given sched_group is semi-idle.
 * @ilb_group:	group to be checked for semi-idleness
 *
 * Returns:	1 if the group is semi-idle. 0 otherwise.
 *
 * We define a sched_group to be semi idle if it has atleast one idle-CPU
 * and atleast one non-idle CPU. This helper function checks if the given
 * sched_group is semi-idle or not.
 */
static inline int is_semi_idle_group(struct sched_group *ilb_group)
{
	cpumask_and(nohz.grp_idle_mask, nohz.idle_cpus_mask,
					sched_group_cpus(ilb_group));

	/*
	 * A sched_group is semi-idle when it has atleast one busy cpu
	 * and atleast one idle cpu.
	 */
	if (cpumask_empty(nohz.grp_idle_mask))
		return 0;

	if (cpumask_equal(nohz.grp_idle_mask, sched_group_cpus(ilb_group)))
		return 0;

	return 1;
}
/**
 * find_new_ilb - Finds the optimum idle load balancer for nomination.
 * @cpu:	The cpu which is nominating a new idle_load_balancer.
 *
 * Returns:	Returns the id of the idle load balancer if it exists,
 *		Else, returns >= nr_cpu_ids.
 *
 * This algorithm picks the idle load balancer such that it belongs to a
 * semi-idle powersavings sched_domain. The idea is to try and avoid
 * completely idle packages/cores just for the purpose of idle load balancing
 * when there are other idle cpu's which are better suited for that job.
 */
static int find_new_ilb(int cpu)
{
	struct sched_domain *sd;
	struct sched_group *ilb_group;

	/*
	 * Have idle load balancer selection from semi-idle packages only
	 * when power-aware load balancing is enabled
	 */
	if (!(sched_smt_power_savings || sched_mc_power_savings))
		goto out_done;

	/*
	 * Optimize for the case when we have no idle CPUs or only one
	 * idle CPU. Don't walk the sched_domain hierarchy in such cases
	 */
	if (cpumask_weight(nohz.idle_cpus_mask) < 2)
		goto out_done;

	for_each_flag_domain(cpu, sd, SD_POWERSAVINGS_BALANCE) {
		ilb_group = sd->groups;

		do {
			if (is_semi_idle_group(ilb_group))
				return cpumask_first(nohz.grp_idle_mask);

			ilb_group = ilb_group->next;

		} while (ilb_group != sd->groups);
	}

out_done:
	return nr_cpu_ids;
}
#else /*  (CONFIG_SCHED_MC || CONFIG_SCHED_SMT) */
static inline int find_new_ilb(int call_cpu)
{
	return nr_cpu_ids;
}
#endif

/*
 * Kick a CPU to do the nohz balancing, if it is time for it. We pick the
 * nohz_load_balancer CPU (if there is one) otherwise fallback to any idle
 * CPU (if there is one).
 */
static void nohz_balancer_kick(int cpu)
{
	int ilb_cpu;

	nohz.next_balance++;

	ilb_cpu = get_nohz_load_balancer();

	if (ilb_cpu >= nr_cpu_ids) {
		ilb_cpu = cpumask_first(nohz.idle_cpus_mask);
		if (ilb_cpu >= nr_cpu_ids)
			return;
	}

	if (!cpu_rq(ilb_cpu)->nohz_balance_kick) {
		struct call_single_data *cp;

		cpu_rq(ilb_cpu)->nohz_balance_kick = 1;
		cp = &per_cpu(remote_sched_softirq_cb, cpu);
		__smp_call_function_single(ilb_cpu, cp, 0);
	}
	return;
}

/*
 * This routine will try to nominate the ilb (idle load balancing)
 * owner among the cpus whose ticks are stopped. ilb owner will do the idle
 * load balancing on behalf of all those cpus.
 *
 * When the ilb owner becomes busy, we will not have new ilb owner until some
 * idle CPU wakes up and goes back to idle or some busy CPU tries to kick
 * idle load balancing by kicking one of the idle CPUs.
 *
 * Ticks are stopped for the ilb owner as well, with busy CPU kicking this
 * ilb owner CPU in future (when there is a need for idle load balancing on
 * behalf of all idle CPUs).
 */
void select_nohz_load_balancer(int stop_tick)
{
	int cpu = smp_processor_id();

	if (stop_tick) {
		if (!cpu_active(cpu)) {
			if (atomic_read(&nohz.load_balancer) != cpu)
				return;

			/*
			 * If we are going offline and still the leader,
			 * give up!
			 */
			if (atomic_cmpxchg(&nohz.load_balancer, cpu,
					   nr_cpu_ids) != cpu)
				BUG();

			return;
		}

		cpumask_set_cpu(cpu, nohz.idle_cpus_mask);

		if (atomic_read(&nohz.first_pick_cpu) == cpu)
			atomic_cmpxchg(&nohz.first_pick_cpu, cpu, nr_cpu_ids);
		if (atomic_read(&nohz.second_pick_cpu) == cpu)
			atomic_cmpxchg(&nohz.second_pick_cpu, cpu, nr_cpu_ids);

		if (atomic_read(&nohz.load_balancer) >= nr_cpu_ids) {
			int new_ilb;

			/* make me the ilb owner */
			if (atomic_cmpxchg(&nohz.load_balancer, nr_cpu_ids,
					   cpu) != nr_cpu_ids)
				return;

			/*
			 * Check to see if there is a more power-efficient
			 * ilb.
			 */
			new_ilb = find_new_ilb(cpu);
			if (new_ilb < nr_cpu_ids && new_ilb != cpu) {
				atomic_set(&nohz.load_balancer, nr_cpu_ids);
				resched_cpu(new_ilb);
				return;
			}
			return;
		}
	} else {
		if (!cpumask_test_cpu(cpu, nohz.idle_cpus_mask))
			return;

		cpumask_clear_cpu(cpu, nohz.idle_cpus_mask);

		if (atomic_read(&nohz.load_balancer) == cpu)
			if (atomic_cmpxchg(&nohz.load_balancer, cpu,
					   nr_cpu_ids) != cpu)
				BUG();
	}
	return;
}
#endif

static DEFINE_SPINLOCK(balancing);

/*
 * It checks each scheduling domain to see if it is due to be balanced,
 * and initiates a balancing operation if so.
 *
 * Balancing parameters are set up in arch_init_sched_domains.
 */
static void rebalance_domains(int cpu, enum cpu_idle_type idle)
{
	int balance = 1;
	struct rq *rq = cpu_rq(cpu);
	unsigned long interval;
	struct sched_domain *sd;
	/* Earliest time when we have to do rebalance again */
	unsigned long next_balance = jiffies + 60*HZ;
	int update_next_balance = 0;
	int need_serialize;

	for_each_domain(cpu, sd) {
		if (!(sd->flags & SD_LOAD_BALANCE))
			continue;

		interval = sd->balance_interval;
		if (idle != CPU_IDLE)
			interval *= sd->busy_factor;

		/* scale ms to jiffies */
		interval = msecs_to_jiffies(interval);
		if (unlikely(!interval))
			interval = 1;
		if (interval > HZ*NR_CPUS/10)
			interval = HZ*NR_CPUS/10;

		need_serialize = sd->flags & SD_SERIALIZE;

		if (need_serialize) {
			if (!spin_trylock(&balancing))
				goto out;
		}

		if (time_after_eq(jiffies, sd->last_balance + interval)) {
			if (load_balance(cpu, rq, sd, idle, &balance)) {
				/*
				 * We've pulled tasks over so either we're no
				 * longer idle, or one of our SMT siblings is
				 * not idle.
				 */
				idle = CPU_NOT_IDLE;
			}
			sd->last_balance = jiffies;
		}
		if (need_serialize)
			spin_unlock(&balancing);
out:
		if (time_after(next_balance, sd->last_balance + interval)) {
			next_balance = sd->last_balance + interval;
			update_next_balance = 1;
		}

		/*
		 * Stop the load balance at this level. There is another
		 * CPU in our sched group which is doing load balancing more
		 * actively.
		 */
		if (!balance)
			break;
	}

	/*
	 * next_balance will be updated only when there is a need.
	 * When the cpu is attached to null domain for ex, it will not be
	 * updated.
	 */
	if (likely(update_next_balance))
		rq->next_balance = next_balance;
}

#ifdef CONFIG_NO_HZ
/*
 * In CONFIG_NO_HZ case, the idle balance kickee will do the
 * rebalancing for all the cpus for whom scheduler ticks are stopped.
 */
static void nohz_idle_balance(int this_cpu, enum cpu_idle_type idle)
{
	struct rq *this_rq = cpu_rq(this_cpu);
	struct rq *rq;
	int balance_cpu;

	if (idle != CPU_IDLE || !this_rq->nohz_balance_kick)
		return;

	for_each_cpu(balance_cpu, nohz.idle_cpus_mask) {
		if (balance_cpu == this_cpu)
			continue;

		/*
		 * If this cpu gets work to do, stop the load balancing
		 * work being done for other cpus. Next load
		 * balancing owner will pick it up.
		 */
		if (need_resched()) {
			this_rq->nohz_balance_kick = 0;
			break;
		}

		raw_spin_lock_irq(&this_rq->lock);
		update_cpu_load(this_rq);
		raw_spin_unlock_irq(&this_rq->lock);

		rebalance_domains(balance_cpu, CPU_IDLE);

		rq = cpu_rq(balance_cpu);
		if (time_after(this_rq->next_balance, rq->next_balance))
			this_rq->next_balance = rq->next_balance;
	}
	nohz.next_balance = this_rq->next_balance;
	this_rq->nohz_balance_kick = 0;
}

/*
 * Current heuristic for kicking the idle load balancer
 * - first_pick_cpu is the one of the busy CPUs. It will kick
 *   idle load balancer when it has more than one process active. This
 *   eliminates the need for idle load balancing altogether when we have
 *   only one running process in the system (common case).
 * - If there are more than one busy CPU, idle load balancer may have
 *   to run for active_load_balance to happen (i.e., two busy CPUs are
 *   SMT or core siblings and can run better if they move to different
 *   physical CPUs). So, second_pick_cpu is the second of the busy CPUs
 *   which will kick idle load balancer as soon as it has any load.
 */
static inline int nohz_kick_needed(struct rq *rq, int cpu)
{
	unsigned long now = jiffies;
	int ret;
	int first_pick_cpu, second_pick_cpu;

	if (time_before(now, nohz.next_balance))
		return 0;

	if (!rq->nr_running)
		return 0;

	first_pick_cpu = atomic_read(&nohz.first_pick_cpu);
	second_pick_cpu = atomic_read(&nohz.second_pick_cpu);

	if (first_pick_cpu < nr_cpu_ids && first_pick_cpu != cpu &&
	    second_pick_cpu < nr_cpu_ids && second_pick_cpu != cpu)
		return 0;

	ret = atomic_cmpxchg(&nohz.first_pick_cpu, nr_cpu_ids, cpu);
	if (ret == nr_cpu_ids || ret == cpu) {
		atomic_cmpxchg(&nohz.second_pick_cpu, cpu, nr_cpu_ids);
		if (rq->nr_running > 1)
			return 1;
	} else {
		ret = atomic_cmpxchg(&nohz.second_pick_cpu, nr_cpu_ids, cpu);
		if (ret == nr_cpu_ids || ret == cpu) {
			if (rq->nr_running)
				return 1;
		}
	}
	return 0;
}
#else
static void nohz_idle_balance(int this_cpu, enum cpu_idle_type idle) { }
#endif

/*
 * run_rebalance_domains is triggered when needed from the scheduler tick.
 * Also triggered for nohz idle balancing (with nohz_balancing_kick set).
 */
static void run_rebalance_domains(struct softirq_action *h)
{
	int this_cpu = smp_processor_id();
	struct rq *this_rq = cpu_rq(this_cpu);
	enum cpu_idle_type idle = this_rq->idle_at_tick ?
						CPU_IDLE : CPU_NOT_IDLE;

	rebalance_domains(this_cpu, idle);

	/*
	 * If this cpu has a pending nohz_balance_kick, then do the
	 * balancing on behalf of the other idle cpus whose ticks are
	 * stopped.
	 */
	nohz_idle_balance(this_cpu, idle);
}

static inline int on_null_domain(int cpu)
{
	return !rcu_dereference_sched(cpu_rq(cpu)->sd);
}

/*
 * Trigger the SCHED_SOFTIRQ if it is time to do periodic load balancing.
 */
static inline void trigger_load_balance(struct rq *rq, int cpu)
{
	/* Don't need to rebalance while attached to NULL domain */
	if (time_after_eq(jiffies, rq->next_balance) &&
	    likely(!on_null_domain(cpu)))
		raise_softirq(SCHED_SOFTIRQ);
#ifdef CONFIG_NO_HZ
	else if (nohz_kick_needed(rq, cpu) && likely(!on_null_domain(cpu)))
		nohz_balancer_kick(cpu);
#endif
}

static void rq_online_fair(struct rq *rq)
{
	update_sysctl();
}

static void rq_offline_fair(struct rq *rq)
{
	update_sysctl();
}

#else	/* CONFIG_SMP */

/*
 * on UP we do not need to balance between CPUs:
 */
static inline void idle_balance(int cpu, struct rq *rq)
{
}

#endif /* CONFIG_SMP */

/*
 * scheduler tick hitting a task of our scheduling class:
 */
static void task_tick_fair(struct rq *rq, struct task_struct *curr, int queued)
{
	struct cfs_rq *cfs_rq;
	struct sched_entity *se = &curr->se;

	for_each_sched_entity(se) {
		cfs_rq = cfs_rq_of(se);
		entity_tick(cfs_rq, se, queued);
	}
}

/*
 * called on fork with the child task as argument from the parent's context
 *  - child not yet on the tasklist
 *  - preemption disabled
 */
static void task_fork_fair(struct task_struct *p)
{
	struct cfs_rq *cfs_rq = task_cfs_rq(current);
	struct sched_entity *se = &p->se, *curr = cfs_rq->curr;
	int this_cpu = smp_processor_id();
	struct rq *rq = this_rq();
	unsigned long flags;

	raw_spin_lock_irqsave(&rq->lock, flags);

	if (unlikely(task_cpu(p) != this_cpu))
		__set_task_cpu(p, this_cpu);

	update_curr(cfs_rq);

	if (curr)
		se->vruntime = curr->vruntime;
	place_entity(cfs_rq, se, 1);

	if (sysctl_sched_child_runs_first && curr && entity_before(curr, se)) {
		/*
		 * Upon rescheduling, sched_class::put_prev_task() will place
		 * 'current' within the tree based on its new key value.
		 */
		swap(curr->vruntime, se->vruntime);
		resched_task(rq->curr);
	}

	se->vruntime -= cfs_rq->min_vruntime;

	raw_spin_unlock_irqrestore(&rq->lock, flags);
}

/*
 * Priority of the task has changed. Check to see if we preempt
 * the current task.
 */
static void prio_changed_fair(struct rq *rq, struct task_struct *p,
			      int oldprio, int running)
{
	/*
	 * Reschedule if we are currently running on this runqueue and
	 * our priority decreased, or if we are not currently running on
	 * this runqueue and our priority is higher than the current's
	 */
	if (running) {
		if (p->prio > oldprio)
			resched_task(rq->curr);
	} else
		check_preempt_curr(rq, p, 0);
}

/*
 * We switched to the sched_fair class.
 */
static void switched_to_fair(struct rq *rq, struct task_struct *p,
			     int running)
{
	/*
	 * We were most likely switched from sched_rt, so
	 * kick off the schedule if running, otherwise just see
	 * if we can still preempt the current task.
	 */
	if (running)
		resched_task(rq->curr);
	else
		check_preempt_curr(rq, p, 0);
}

/* Account for a task changing its policy or group.
 *
 * This routine is mostly called to set cfs_rq->curr field when a task
 * migrates between groups/classes.
 */
static void set_curr_task_fair(struct rq *rq)
{
	struct sched_entity *se = &rq->curr->se;

	for_each_sched_entity(se)
		set_next_entity(cfs_rq_of(se), se);
}

#ifdef CONFIG_FAIR_GROUP_SCHED
static void moved_group_fair(struct task_struct *p, int on_rq)
{
	struct cfs_rq *cfs_rq = task_cfs_rq(p);

	update_curr(cfs_rq);
	if (!on_rq)
		place_entity(cfs_rq, &p->se, 1);
}
#endif

static unsigned int get_rr_interval_fair(struct rq *rq, struct task_struct *task)
{
	struct sched_entity *se = &task->se;
	unsigned int rr_interval = 0;

	/*
	 * Time slice is 0 for SCHED_OTHER tasks that are on an otherwise
	 * idle runqueue:
	 */
	if (rq->cfs.load.weight)
		rr_interval = NS_TO_JIFFIES(sched_slice(&rq->cfs, se));

	return rr_interval;
}

/*
 * All the scheduling class methods:
 */
static const struct sched_class fair_sched_class = {
	.next			= &idle_sched_class,
	.enqueue_task		= enqueue_task_fair,
	.dequeue_task		= dequeue_task_fair,
	.yield_task		= yield_task_fair,

	.check_preempt_curr	= check_preempt_wakeup,

	.pick_next_task		= pick_next_task_fair,
	.put_prev_task		= put_prev_task_fair,

#ifdef CONFIG_SMP
	.select_task_rq		= select_task_rq_fair,

	.rq_online		= rq_online_fair,
	.rq_offline		= rq_offline_fair,

	.task_waking		= task_waking_fair,
#endif

	.set_curr_task          = set_curr_task_fair,
	.task_tick		= task_tick_fair,
	.task_fork		= task_fork_fair,

	.prio_changed		= prio_changed_fair,
	.switched_to		= switched_to_fair,

	.get_rr_interval	= get_rr_interval_fair,

#ifdef CONFIG_FAIR_GROUP_SCHED
	.moved_group		= moved_group_fair,
#endif
};

#ifdef CONFIG_SCHED_DEBUG
static void print_cfs_stats(struct seq_file *m, int cpu)
{
	struct cfs_rq *cfs_rq;

	rcu_read_lock();
	for_each_leaf_cfs_rq(cpu_rq(cpu), cfs_rq)
		print_cfs_rq(m, cpu, cfs_rq);
	rcu_read_unlock();
}
#endif<|MERGE_RESOLUTION|>--- conflicted
+++ resolved
@@ -2354,11 +2354,7 @@
 	/*
 	 * If ~90% of the cpu_power is still there, we're good.
 	 */
-<<<<<<< HEAD
-	if (group->cpu_power * 32 < group->cpu_power_orig * 29)
-=======
 	if (group->cpu_power * 32 > group->cpu_power_orig * 29)
->>>>>>> 8d1f431c
 		return 1;
 
 	return 0;
@@ -2466,12 +2462,8 @@
  * @sd: sched_domain whose statistics are to be checked
  * @sds: sched_domain statistics
  * @sg: sched_group candidate to be checked for being the busiest
-<<<<<<< HEAD
- * @sds: sched_group statistics
-=======
  * @sgs: sched_group statistics
  * @this_cpu: the current cpu
->>>>>>> 8d1f431c
  *
  * Determine if @sg is a busier group than the previously selected
  * busiest group.
@@ -2597,22 +2589,13 @@
  * assuming lower CPU number will be equivalent to lower a SMT thread
  * number.
  *
-<<<<<<< HEAD
-=======
  * Returns 1 when packing is required and a task should be moved to
  * this CPU.  The amount of the imbalance is returned in *imbalance.
  *
->>>>>>> 8d1f431c
  * @sd: The sched_domain whose packing is to be checked.
  * @sds: Statistics of the sched_domain which is to be packed
  * @this_cpu: The cpu at whose sched_domain we're performing load-balance.
  * @imbalance: returns amount of imbalanced due to packing.
-<<<<<<< HEAD
- *
- * Returns 1 when packing is required and a task should be moved to
- * this CPU.  The amount of the imbalance is returned in *imbalance.
-=======
->>>>>>> 8d1f431c
  */
 static int check_asym_packing(struct sched_domain *sd,
 			      struct sd_lb_stats *sds,
