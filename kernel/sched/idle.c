--- conflicted
+++ resolved
@@ -205,11 +205,7 @@
  *
  * Called with polling cleared.
  */
-<<<<<<< HEAD
-void cpu_idle_loop(void)
-=======
-static void do_idle(void)
->>>>>>> c470abd4
+void do_idle(void)
 {
 	/*
 	 * If the arch has a polling bit, we maintain an invariant:
@@ -269,7 +265,7 @@
 	sched_ttwu_pending();
 	schedule_preempt_disabled();
 }
-EXPORT_SYMBOL(cpu_idle_loop);
+EXPORT_SYMBOL(do_idle);
 
 bool cpu_in_idle(unsigned long pc)
 {
