--- conflicted
+++ resolved
@@ -1182,15 +1182,9 @@
 
 	rcu_for_each_leaf_node(rsp, rnp) {
 		mask = 0;
-<<<<<<< HEAD
-		spin_lock_irqsave(&rnp->lock, flags);
-		if (!rcu_gp_in_progress(rsp)) {
-			spin_unlock_irqrestore(&rnp->lock, flags);
-=======
 		raw_spin_lock_irqsave(&rnp->lock, flags);
 		if (!rcu_gp_in_progress(rsp)) {
 			raw_spin_unlock_irqrestore(&rnp->lock, flags);
->>>>>>> 1ed509a2
 			return;
 		}
 		if (rnp->qsmask == 0) {
@@ -1228,17 +1222,6 @@
 		rsp->n_force_qs_lh++; /* Inexact, can lose counts.  Tough! */
 		return;	/* Someone else is already on the job. */
 	}
-<<<<<<< HEAD
-	if (relaxed &&
-	    (long)(rsp->jiffies_force_qs - jiffies) >= 0)
-		goto unlock_fqs_ret; /* no emergency and done recently. */
-	rsp->n_force_qs++;
-	spin_lock(&rnp->lock);  /* irqs already disabled */
-	rsp->jiffies_force_qs = jiffies + RCU_JIFFIES_TILL_FORCE_QS;
-	if(!rcu_gp_in_progress(rsp)) {
-		rsp->n_force_qs_ngp++;
-		spin_unlock(&rnp->lock);  /* irqs remain disabled */
-=======
 	if (relaxed && ULONG_CMP_GE(rsp->jiffies_force_qs, jiffies))
 		goto unlock_fqs_ret; /* no emergency and done recently. */
 	rsp->n_force_qs++;
@@ -1247,7 +1230,6 @@
 	if(!rcu_gp_in_progress(rsp)) {
 		rsp->n_force_qs_ngp++;
 		raw_spin_unlock(&rnp->lock);  /* irqs remain disabled */
->>>>>>> 1ed509a2
 		goto unlock_fqs_ret;  /* no GP in progress, time updated. */
 	}
 	rsp->fqs_active = 1;
@@ -1259,21 +1241,13 @@
 
 	case RCU_SAVE_DYNTICK:
 
-<<<<<<< HEAD
-		spin_unlock(&rnp->lock);  /* irqs remain disabled */
-=======
 		raw_spin_unlock(&rnp->lock);  /* irqs remain disabled */
->>>>>>> 1ed509a2
 		if (RCU_SIGNAL_INIT != RCU_SAVE_DYNTICK)
 			break; /* So gcc recognizes the dead code. */
 
 		/* Record dyntick-idle state. */
 		force_qs_rnp(rsp, dyntick_save_progress_counter);
-<<<<<<< HEAD
-		spin_lock(&rnp->lock);  /* irqs already disabled */
-=======
 		raw_spin_lock(&rnp->lock);  /* irqs already disabled */
->>>>>>> 1ed509a2
 		if (rcu_gp_in_progress(rsp))
 			rsp->signaled = RCU_FORCE_QS;
 		break;
@@ -1281,42 +1255,24 @@
 	case RCU_FORCE_QS:
 
 		/* Check dyntick-idle state, send IPI to laggarts. */
-<<<<<<< HEAD
-		spin_unlock(&rnp->lock);  /* irqs remain disabled */
-=======
 		raw_spin_unlock(&rnp->lock);  /* irqs remain disabled */
->>>>>>> 1ed509a2
 		force_qs_rnp(rsp, rcu_implicit_dynticks_qs);
 
 		/* Leave state in case more forcing is required. */
 
-<<<<<<< HEAD
-		spin_lock(&rnp->lock);  /* irqs already disabled */
-=======
 		raw_spin_lock(&rnp->lock);  /* irqs already disabled */
->>>>>>> 1ed509a2
 		break;
 	}
 	rsp->fqs_active = 0;
 	if (rsp->fqs_need_gp) {
-<<<<<<< HEAD
-		spin_unlock(&rsp->fqslock); /* irqs remain disabled */
-=======
 		raw_spin_unlock(&rsp->fqslock); /* irqs remain disabled */
->>>>>>> 1ed509a2
 		rsp->fqs_need_gp = 0;
 		rcu_start_gp(rsp, flags); /* releases rnp->lock */
 		return;
 	}
-<<<<<<< HEAD
-	spin_unlock(&rnp->lock);  /* irqs remain disabled */
-unlock_fqs_ret:
-	spin_unlock_irqrestore(&rsp->fqslock, flags);
-=======
 	raw_spin_unlock(&rnp->lock);  /* irqs remain disabled */
 unlock_fqs_ret:
 	raw_spin_unlock_irqrestore(&rsp->fqslock, flags);
->>>>>>> 1ed509a2
 }
 
 #else /* #ifdef CONFIG_SMP */
@@ -1882,11 +1838,7 @@
 		cpustride *= rsp->levelspread[i];
 		rnp = rsp->level[i];
 		for (j = 0; j < rsp->levelcnt[i]; j++, rnp++) {
-<<<<<<< HEAD
-			spin_lock_init(&rnp->lock);
-=======
 			raw_spin_lock_init(&rnp->lock);
->>>>>>> 1ed509a2
 			lockdep_set_class_and_name(&rnp->lock,
 						   &rcu_node_class[i], buf[i]);
 			rnp->gpnum = 0;
