--- conflicted
+++ resolved
@@ -237,8 +237,6 @@
 #endif
 };
 
-<<<<<<< HEAD
-=======
 struct workqueue_struct *system_wq __read_mostly;
 struct workqueue_struct *system_long_wq __read_mostly;
 struct workqueue_struct *system_nrt_wq __read_mostly;
@@ -301,7 +299,6 @@
 	     (cpu) < WORK_CPU_NONE;					\
 	     (cpu) = __next_wq_cpu((cpu), cpu_possible_mask, (wq)))
 
->>>>>>> 88d89da6
 #ifdef CONFIG_LOCKDEP
 /**
  * in_workqueue_context() - in context of specified workqueue?
