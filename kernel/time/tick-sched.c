--- conflicted
+++ resolved
@@ -271,16 +271,11 @@
 }
 EXPORT_SYMBOL_GPL(get_cpu_iowait_time_us);
 
-static ktime_t tick_nohz_stop_sched_tick(struct tick_sched *ts,
-					 ktime_t now, int cpu)
+static ktime_t tick_nohz_stop_sched_tick(struct tick_sched *ts, ktime_t now, int cpu)
 {
 	unsigned long seq, last_jiffies, next_jiffies, delta_jiffies;
-<<<<<<< HEAD
 	unsigned long rcu_delta_jiffies;
-	ktime_t last_update, expires, now;
-=======
 	ktime_t last_update, expires, ret = { .tv64 = 0 };
->>>>>>> 924412f6
 	struct clock_event_device *dev = __get_cpu_var(tick_cpu_device).evtdev;
 	u64 time_delta;
 
