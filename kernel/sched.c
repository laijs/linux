--- conflicted
+++ resolved
@@ -2967,7 +2967,6 @@
 		sum = 0;
 
 	return sum;
-<<<<<<< HEAD
 }
 
 unsigned long long nr_context_switches(void)
@@ -3060,100 +3059,6 @@
  */
 static void calc_load_account_active(struct rq *this_rq)
 {
-=======
-}
-
-unsigned long long nr_context_switches(void)
-{
-	int i;
-	unsigned long long sum = 0;
-
-	for_each_possible_cpu(i)
-		sum += cpu_rq(i)->nr_switches;
-
-	return sum;
-}
-
-unsigned long nr_iowait(void)
-{
-	unsigned long i, sum = 0;
-
-	for_each_possible_cpu(i)
-		sum += atomic_read(&cpu_rq(i)->nr_iowait);
-
-	return sum;
-}
-
-unsigned long nr_iowait_cpu(void)
-{
-	struct rq *this = this_rq();
-	return atomic_read(&this->nr_iowait);
-}
-
-unsigned long this_cpu_load(void)
-{
-	struct rq *this = this_rq();
-	return this->cpu_load[0];
-}
-
-
-/* Variables and functions for calc_load */
-static atomic_long_t calc_load_tasks;
-static unsigned long calc_load_update;
-unsigned long avenrun[3];
-EXPORT_SYMBOL(avenrun);
-
-/**
- * get_avenrun - get the load average array
- * @loads:	pointer to dest load array
- * @offset:	offset to add
- * @shift:	shift count to shift the result left
- *
- * These values are estimates at best, so no need for locking.
- */
-void get_avenrun(unsigned long *loads, unsigned long offset, int shift)
-{
-	loads[0] = (avenrun[0] + offset) << shift;
-	loads[1] = (avenrun[1] + offset) << shift;
-	loads[2] = (avenrun[2] + offset) << shift;
-}
-
-static unsigned long
-calc_load(unsigned long load, unsigned long exp, unsigned long active)
-{
-	load *= exp;
-	load += active * (FIXED_1 - exp);
-	return load >> FSHIFT;
-}
-
-/*
- * calc_load - update the avenrun load estimates 10 ticks after the
- * CPUs have updated calc_load_tasks.
- */
-void calc_global_load(void)
-{
-	unsigned long upd = calc_load_update + 10;
-	long active;
-
-	if (time_before(jiffies, upd))
-		return;
-
-	active = atomic_long_read(&calc_load_tasks);
-	active = active > 0 ? active * FIXED_1 : 0;
-
-	avenrun[0] = calc_load(avenrun[0], EXP_1, active);
-	avenrun[1] = calc_load(avenrun[1], EXP_5, active);
-	avenrun[2] = calc_load(avenrun[2], EXP_15, active);
-
-	calc_load_update += LOAD_FREQ;
-}
-
-/*
- * Either called from update_cpu_load() or from a cpu going idle
- */
-static void calc_load_account_active(struct rq *this_rq)
-{
->>>>>>> 83ab0aa0
 	long nr_active, delta;
 
 	nr_active = this_rq->nr_running;
