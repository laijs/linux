/*
 * ad73311.c  --  ALSA Soc AD73311 codec support
 *
 * Copyright:	Analog Device Inc.
 * Author:	Cliff Cai <cliff.cai@analog.com>
 *
 *  This program is free software; you can redistribute  it and/or modify it
 *  under  the terms of  the GNU General  Public License as published by the
 *  Free Software Foundation;  either version 2 of the  License, or (at your
 *  option) any later version.
 */

#include <linux/init.h>
#include <linux/slab.h>
#include <linux/module.h>
#include <linux/kernel.h>
#include <linux/device.h>
#include <sound/core.h>
#include <sound/pcm.h>
#include <sound/ac97_codec.h>
#include <sound/initval.h>
#include <sound/soc.h>

#include "ad73311.h"

static struct snd_soc_dai_driver ad73311_dai = {
	.name = "ad73311-hifi",
	.playback = {
		.stream_name = "Playback",
		.channels_min = 1,
		.channels_max = 1,
		.rates = SNDRV_PCM_RATE_8000,
		.formats = SNDRV_PCM_FMTBIT_S16_LE, },
	.capture = {
		.stream_name = "Capture",
		.channels_min = 1,
		.channels_max = 1,
		.rates = SNDRV_PCM_RATE_8000,
		.formats = SNDRV_PCM_FMTBIT_S16_LE, },
};

static struct snd_soc_codec_driver soc_codec_dev_ad73311;

static int ad73311_probe(struct platform_device *pdev)
{
	return snd_soc_register_codec(&pdev->dev,
			&soc_codec_dev_ad73311, &ad73311_dai, 1);
}

<<<<<<< HEAD
static int ad73311_remove(struct platform_device *pdev)
=======
static int __devexit ad73311_remove(struct platform_device *pdev)
>>>>>>> 81280572
{
	snd_soc_unregister_codec(&pdev->dev);
	return 0;
}

static struct platform_driver ad73311_codec_driver = {
	.driver = {
			.name = "ad73311-codec",
			.owner = THIS_MODULE,
	},

	.probe = ad73311_probe,
	.remove = __devexit_p(ad73311_remove),
};

static int __init ad73311_init(void)
{
	return platform_driver_register(&ad73311_codec_driver);
}
module_init(ad73311_init);

static void __exit ad73311_exit(void)
{
	platform_driver_unregister(&ad73311_codec_driver);
}
module_exit(ad73311_exit);

MODULE_DESCRIPTION("ASoC ad73311 driver");
MODULE_AUTHOR("Cliff Cai ");
MODULE_LICENSE("GPL");<|MERGE_RESOLUTION|>--- conflicted
+++ resolved
@@ -47,11 +47,7 @@
 			&soc_codec_dev_ad73311, &ad73311_dai, 1);
 }
 
-<<<<<<< HEAD
-static int ad73311_remove(struct platform_device *pdev)
-=======
 static int __devexit ad73311_remove(struct platform_device *pdev)
->>>>>>> 81280572
 {
 	snd_soc_unregister_codec(&pdev->dev);
 	return 0;
