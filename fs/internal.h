--- conflicted
+++ resolved
@@ -106,9 +106,5 @@
  * inode.c
  */
 extern int get_nr_dirty_inodes(void);
-<<<<<<< HEAD
-extern int evict_inodes(struct super_block *);
-=======
 extern void evict_inodes(struct super_block *);
->>>>>>> 2d10d873
 extern int invalidate_inodes(struct super_block *);