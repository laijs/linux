Review Checklist for RCU Patches


This document contains a checklist for producing and reviewing patches
that make use of RCU.  Violating any of the rules listed below will
result in the same sorts of problems that leaving out a locking primitive
would cause.  This list is based on experiences reviewing such patches
over a rather long period of time, but improvements are always welcome!

0.	Is RCU being applied to a read-mostly situation?  If the data
	structure is updated more than about 10% of the time, then you
	should strongly consider some other approach, unless detailed
	performance measurements show that RCU is nonetheless the right
	tool for the job.  Yes, RCU does reduce read-side overhead by
	increasing write-side overhead, which is exactly why normal uses
	of RCU will do much more reading than updating.

	Another exception is where performance is not an issue, and RCU
	provides a simpler implementation.  An example of this situation
	is the dynamic NMI code in the Linux 2.6 kernel, at least on
	architectures where NMIs are rare.

	Yet another exception is where the low real-time latency of RCU's
	read-side primitives is critically important.

1.	Does the update code have proper mutual exclusion?

	RCU does allow -readers- to run (almost) naked, but -writers- must
	still use some sort of mutual exclusion, such as:

	a.	locking,
	b.	atomic operations, or
	c.	restricting updates to a single task.

	If you choose #b, be prepared to describe how you have handled
	memory barriers on weakly ordered machines (pretty much all of
	them -- even x86 allows later loads to be reordered to precede
	earlier stores), and be prepared to explain why this added
	complexity is worthwhile.  If you choose #c, be prepared to
	explain how this single task does not become a major bottleneck on
	big multiprocessor machines (for example, if the task is updating
	information relating to itself that other tasks can read, there
	by definition can be no bottleneck).

2.	Do the RCU read-side critical sections make proper use of
	rcu_read_lock() and friends?  These primitives are needed
	to prevent grace periods from ending prematurely, which
	could result in data being unceremoniously freed out from
	under your read-side code, which can greatly increase the
	actuarial risk of your kernel.

	As a rough rule of thumb, any dereference of an RCU-protected
	pointer must be covered by rcu_read_lock(), rcu_read_lock_bh(),
	rcu_read_lock_sched(), or by the appropriate update-side lock.
	Disabling of preemption can serve as rcu_read_lock_sched(), but
	is less readable.

3.	Does the update code tolerate concurrent accesses?

	The whole point of RCU is to permit readers to run without
	any locks or atomic operations.  This means that readers will
	be running while updates are in progress.  There are a number
	of ways to handle this concurrency, depending on the situation:

	a.	Use the RCU variants of the list and hlist update
		primitives to add, remove, and replace elements on
		an RCU-protected list.	Alternatively, use the other
		RCU-protected data structures that have been added to
		the Linux kernel.

		This is almost always the best approach.

	b.	Proceed as in (a) above, but also maintain per-element
		locks (that are acquired by both readers and writers)
		that guard per-element state.  Of course, fields that
		the readers refrain from accessing can be guarded by
		some other lock acquired only by updaters, if desired.

		This works quite well, also.

	c.	Make updates appear atomic to readers.  For example,
		pointer updates to properly aligned fields will
		appear atomic, as will individual atomic primitives.
		Sequences of perations performed under a lock will -not-
		appear to be atomic to RCU readers, nor will sequences
		of multiple atomic primitives.

		This can work, but is starting to get a bit tricky.

	d.	Carefully order the updates and the reads so that
		readers see valid data at all phases of the update.
		This is often more difficult than it sounds, especially
		given modern CPUs' tendency to reorder memory references.
		One must usually liberally sprinkle memory barriers
		(smp_wmb(), smp_rmb(), smp_mb()) through the code,
		making it difficult to understand and to test.

		It is usually better to group the changing data into
		a separate structure, so that the change may be made
		to appear atomic by updating a pointer to reference
		a new structure containing updated values.

4.	Weakly ordered CPUs pose special challenges.  Almost all CPUs
	are weakly ordered -- even x86 CPUs allow later loads to be
	reordered to precede earlier stores.  RCU code must take all of
	the following measures to prevent memory-corruption problems:

	a.	Readers must maintain proper ordering of their memory
		accesses.  The rcu_dereference() primitive ensures that
		the CPU picks up the pointer before it picks up the data
		that the pointer points to.  This really is necessary
		on Alpha CPUs.	If you don't believe me, see:

			http://www.openvms.compaq.com/wizard/wiz_2637.html

		The rcu_dereference() primitive is also an excellent
		documentation aid, letting the person reading the code
		know exactly which pointers are protected by RCU.
		Please note that compilers can also reorder code, and
		they are becoming increasingly aggressive about doing
		just that.  The rcu_dereference() primitive therefore
		also prevents destructive compiler optimizations.

		The rcu_dereference() primitive is used by the
		various "_rcu()" list-traversal primitives, such
		as the list_for_each_entry_rcu().  Note that it is
		perfectly legal (if redundant) for update-side code to
		use rcu_dereference() and the "_rcu()" list-traversal
		primitives.  This is particularly useful in code that
<<<<<<< HEAD
		is common to readers and updaters.  However, neither
		rcu_dereference() nor the "_rcu()" list-traversal
		primitives can substitute for a good concurrency design
		coordinating among multiple updaters.
=======
		is common to readers and updaters.  However, lockdep
		will complain if you access rcu_dereference() outside
		of an RCU read-side critical section.  See lockdep.txt
		to learn what to do about this.

		Of course, neither rcu_dereference() nor the "_rcu()"
		list-traversal primitives can substitute for a good
		concurrency design coordinating among multiple updaters.
>>>>>>> 1ed509a2

	b.	If the list macros are being used, the list_add_tail_rcu()
		and list_add_rcu() primitives must be used in order
		to prevent weakly ordered machines from misordering
		structure initialization and pointer planting.
		Similarly, if the hlist macros are being used, the
		hlist_add_head_rcu() primitive is required.

	c.	If the list macros are being used, the list_del_rcu()
		primitive must be used to keep list_del()'s pointer
		poisoning from inflicting toxic effects on concurrent
		readers.  Similarly, if the hlist macros are being used,
		the hlist_del_rcu() primitive is required.

		The list_replace_rcu() and hlist_replace_rcu() primitives
		may be used to replace an old structure with a new one
		in their respective types of RCU-protected lists.

	d.	Rules similar to (4b) and (4c) apply to the "hlist_nulls"
		type of RCU-protected linked lists.

	e.	Updates must ensure that initialization of a given
		structure happens before pointers to that structure are
		publicized.  Use the rcu_assign_pointer() primitive
		when publicizing a pointer to a structure that can
		be traversed by an RCU read-side critical section.

5.	If call_rcu(), or a related primitive such as call_rcu_bh() or
	call_rcu_sched(), is used, the callback function must be
	written to be called from softirq context.  In particular,
	it cannot block.

6.	Since synchronize_rcu() can block, it cannot be called from
	any sort of irq context.  The same rule applies for
	synchronize_rcu_bh(), synchronize_sched(), synchronize_srcu(),
	synchronize_rcu_expedited(), synchronize_rcu_bh_expedited(),
	synchronize_sched_expedite(), and synchronize_srcu_expedited().

	The expedited forms of these primitives have the same semantics
	as the non-expedited forms, but expediting is both expensive
	and unfriendly to real-time workloads.	Use of the expedited
	primitives should be restricted to rare configuration-change
	operations that would not normally be undertaken while a real-time
	workload is running.

7.	If the updater uses call_rcu() or synchronize_rcu(), then the
	corresponding readers must use rcu_read_lock() and
	rcu_read_unlock().  If the updater uses call_rcu_bh() or
	synchronize_rcu_bh(), then the corresponding readers must
	use rcu_read_lock_bh() and rcu_read_unlock_bh().  If the
	updater uses call_rcu_sched() or synchronize_sched(), then
	the corresponding readers must disable preemption, possibly
	by calling rcu_read_lock_sched() and rcu_read_unlock_sched().
	If the updater uses synchronize_srcu(), the the corresponding
	readers must use srcu_read_lock() and srcu_read_unlock(),
	and with the same srcu_struct.	The rules for the expedited
	primitives are the same as for their non-expedited counterparts.
	Mixing things up will result in confusion and broken kernels.

	One exception to this rule: rcu_read_lock() and rcu_read_unlock()
	may be substituted for rcu_read_lock_bh() and rcu_read_unlock_bh()
	in cases where local bottom halves are already known to be
	disabled, for example, in irq or softirq context.  Commenting
	such cases is a must, of course!  And the jury is still out on
	whether the increased speed is worth it.

8.	Although synchronize_rcu() is slower than is call_rcu(), it
	usually results in simpler code.  So, unless update performance
	is critically important or the updaters cannot block,
	synchronize_rcu() should be used in preference to call_rcu().

	An especially important property of the synchronize_rcu()
	primitive is that it automatically self-limits: if grace periods
	are delayed for whatever reason, then the synchronize_rcu()
	primitive will correspondingly delay updates.  In contrast,
	code using call_rcu() should explicitly limit update rate in
	cases where grace periods are delayed, as failing to do so can
	result in excessive realtime latencies or even OOM conditions.

	Ways of gaining this self-limiting property when using call_rcu()
	include:

	a.	Keeping a count of the number of data-structure elements
		used by the RCU-protected data structure, including those
		waiting for a grace period to elapse.  Enforce a limit
		on this number, stalling updates as needed to allow
		previously deferred frees to complete.

		Alternatively, limit only the number awaiting deferred
		free rather than the total number of elements.

	b.	Limiting update rate.  For example, if updates occur only
		once per hour, then no explicit rate limiting is required,
		unless your system is already badly broken.  The dcache
		subsystem takes this approach -- updates are guarded
		by a global lock, limiting their rate.

	c.	Trusted update -- if updates can only be done manually by
		superuser or some other trusted user, then it might not
		be necessary to automatically limit them.  The theory
		here is that superuser already has lots of ways to crash
		the machine.

	d.	Use call_rcu_bh() rather than call_rcu(), in order to take
		advantage of call_rcu_bh()'s faster grace periods.

	e.	Periodically invoke synchronize_rcu(), permitting a limited
		number of updates per grace period.

	The same cautions apply to call_rcu_bh() and call_rcu_sched().

9.	All RCU list-traversal primitives, which include
	rcu_dereference(), list_for_each_entry_rcu(),
	list_for_each_continue_rcu(), and list_for_each_safe_rcu(),
	must be either within an RCU read-side critical section or
	must be protected by appropriate update-side locks.  RCU
	read-side critical sections are delimited by rcu_read_lock()
	and rcu_read_unlock(), or by similar primitives such as
	rcu_read_lock_bh() and rcu_read_unlock_bh(), in which case
	the matching rcu_dereference() primitive must be used in order
	to keep lockdep happy, in this case, rcu_dereference_bh().

	The reason that it is permissible to use RCU list-traversal
	primitives when the update-side lock is held is that doing so
	can be quite helpful in reducing code bloat when common code is
	shared between readers and updaters.

10.	Conversely, if you are in an RCU read-side critical section,
	and you don't hold the appropriate update-side lock, you -must-
	use the "_rcu()" variants of the list macros.  Failing to do so
	will break Alpha, cause aggressive compilers to generate bad code,
	and confuse people trying to read your code.

11.	Note that synchronize_rcu() -only- guarantees to wait until
	all currently executing rcu_read_lock()-protected RCU read-side
	critical sections complete.  It does -not- necessarily guarantee
	that all currently running interrupts, NMIs, preempt_disable()
	code, or idle loops will complete.  Therefore, if you do not have
	rcu_read_lock()-protected read-side critical sections, do -not-
	use synchronize_rcu().

	Similarly, disabling preemption is not an acceptable substitute
	for rcu_read_lock().  Code that attempts to use preemption
	disabling where it should be using rcu_read_lock() will break
	in real-time kernel builds.

	If you want to wait for interrupt handlers, NMI handlers, and
	code under the influence of preempt_disable(), you instead
	need to use synchronize_irq() or synchronize_sched().

12.	Any lock acquired by an RCU callback must be acquired elsewhere
	with softirq disabled, e.g., via spin_lock_irqsave(),
	spin_lock_bh(), etc.  Failing to disable irq on a given
	acquisition of that lock will result in deadlock as soon as
	the RCU softirq handler happens to run your RCU callback while
	interrupting that acquisition's critical section.

13.	RCU callbacks can be and are executed in parallel.  In many cases,
	the callback code simply wrappers around kfree(), so that this
	is not an issue (or, more accurately, to the extent that it is
	an issue, the memory-allocator locking handles it).  However,
	if the callbacks do manipulate a shared data structure, they
	must use whatever locking or other synchronization is required
	to safely access and/or modify that data structure.

	RCU callbacks are -usually- executed on the same CPU that executed
	the corresponding call_rcu(), call_rcu_bh(), or call_rcu_sched(),
	but are by -no- means guaranteed to be.  For example, if a given
	CPU goes offline while having an RCU callback pending, then that
	RCU callback will execute on some surviving CPU.  (If this was
	not the case, a self-spawning RCU callback would prevent the
	victim CPU from ever going offline.)

<<<<<<< HEAD
14.	SRCU (srcu_read_lock(), srcu_read_unlock(), synchronize_srcu(),
	and synchronize_srcu_expedited()) may only be invoked from
	process context.  Unlike other forms of RCU, it -is- permissible
	to block in an SRCU read-side critical section (demarked by
	srcu_read_lock() and srcu_read_unlock()), hence the "SRCU":
	"sleepable RCU".  Please note that if you don't need to sleep
	in read-side critical sections, you should be using RCU rather
	than SRCU, because RCU is almost always faster and easier to
	use than is SRCU.
=======
14.	SRCU (srcu_read_lock(), srcu_read_unlock(), srcu_dereference(),
	synchronize_srcu(), and synchronize_srcu_expedited()) may only
	be invoked from process context.  Unlike other forms of RCU, it
	-is- permissible to block in an SRCU read-side critical section
	(demarked by srcu_read_lock() and srcu_read_unlock()), hence the
	"SRCU": "sleepable RCU".  Please note that if you don't need
	to sleep in read-side critical sections, you should be using
	RCU rather than SRCU, because RCU is almost always faster and
	easier to use than is SRCU.
>>>>>>> 1ed509a2

	Also unlike other forms of RCU, explicit initialization
	and cleanup is required via init_srcu_struct() and
	cleanup_srcu_struct().	These are passed a "struct srcu_struct"
	that defines the scope of a given SRCU domain.	Once initialized,
	the srcu_struct is passed to srcu_read_lock(), srcu_read_unlock()
	synchronize_srcu(), and synchronize_srcu_expedited().  A given
	synchronize_srcu() waits only for SRCU read-side critical
	sections governed by srcu_read_lock() and srcu_read_unlock()
	calls that have been passed the same srcu_struct.  This property
	is what makes sleeping read-side critical sections tolerable --
	a given subsystem delays only its own updates, not those of other
	subsystems using SRCU.	Therefore, SRCU is less prone to OOM the
	system than RCU would be if RCU's read-side critical sections
	were permitted to sleep.

	The ability to sleep in read-side critical sections does not
	come for free.	First, corresponding srcu_read_lock() and
	srcu_read_unlock() calls must be passed the same srcu_struct.
	Second, grace-period-detection overhead is amortized only
	over those updates sharing a given srcu_struct, rather than
	being globally amortized as they are for other forms of RCU.
	Therefore, SRCU should be used in preference to rw_semaphore
	only in extremely read-intensive situations, or in situations
	requiring SRCU's read-side deadlock immunity or low read-side
	realtime latency.

	Note that, rcu_assign_pointer() and rcu_dereference() relate to
	SRCU just as they do to other forms of RCU.

15.	The whole point of call_rcu(), synchronize_rcu(), and friends
	is to wait until all pre-existing readers have finished before
	carrying out some otherwise-destructive operation.  It is
	therefore critically important to -first- remove any path
	that readers can follow that could be affected by the
	destructive operation, and -only- -then- invoke call_rcu(),
	synchronize_rcu(), or friends.

	Because these primitives only wait for pre-existing readers, it
	is the caller's responsibility to guarantee that any subsequent
	readers will execute safely.

16.	The various RCU read-side primitives do -not- necessarily contain
	memory barriers.  You should therefore plan for the CPU
	and the compiler to freely reorder code into and out of RCU
	read-side critical sections.  It is the responsibility of the
	RCU update-side primitives to deal with this.<|MERGE_RESOLUTION|>--- conflicted
+++ resolved
@@ -127,12 +127,6 @@
 		perfectly legal (if redundant) for update-side code to
 		use rcu_dereference() and the "_rcu()" list-traversal
 		primitives.  This is particularly useful in code that
-<<<<<<< HEAD
-		is common to readers and updaters.  However, neither
-		rcu_dereference() nor the "_rcu()" list-traversal
-		primitives can substitute for a good concurrency design
-		coordinating among multiple updaters.
-=======
 		is common to readers and updaters.  However, lockdep
 		will complain if you access rcu_dereference() outside
 		of an RCU read-side critical section.  See lockdep.txt
@@ -141,7 +135,6 @@
 		Of course, neither rcu_dereference() nor the "_rcu()"
 		list-traversal primitives can substitute for a good
 		concurrency design coordinating among multiple updaters.
->>>>>>> 1ed509a2
 
 	b.	If the list macros are being used, the list_add_tail_rcu()
 		and list_add_rcu() primitives must be used in order
@@ -315,17 +308,6 @@
 	not the case, a self-spawning RCU callback would prevent the
 	victim CPU from ever going offline.)
 
-<<<<<<< HEAD
-14.	SRCU (srcu_read_lock(), srcu_read_unlock(), synchronize_srcu(),
-	and synchronize_srcu_expedited()) may only be invoked from
-	process context.  Unlike other forms of RCU, it -is- permissible
-	to block in an SRCU read-side critical section (demarked by
-	srcu_read_lock() and srcu_read_unlock()), hence the "SRCU":
-	"sleepable RCU".  Please note that if you don't need to sleep
-	in read-side critical sections, you should be using RCU rather
-	than SRCU, because RCU is almost always faster and easier to
-	use than is SRCU.
-=======
 14.	SRCU (srcu_read_lock(), srcu_read_unlock(), srcu_dereference(),
 	synchronize_srcu(), and synchronize_srcu_expedited()) may only
 	be invoked from process context.  Unlike other forms of RCU, it
@@ -335,7 +317,6 @@
 	to sleep in read-side critical sections, you should be using
 	RCU rather than SRCU, because RCU is almost always faster and
 	easier to use than is SRCU.
->>>>>>> 1ed509a2
 
 	Also unlike other forms of RCU, explicit initialization
 	and cleanup is required via init_srcu_struct() and
