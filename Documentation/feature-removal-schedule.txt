--- conflicted
+++ resolved
@@ -462,30 +462,6 @@
 
 ----------------------------
 
-<<<<<<< HEAD
-What:	KVM memory aliases support
-When:	July 2010
-Why:	Memory aliasing support is used for speeding up guest vga access
-	through the vga windows.
-
-	Modern userspace no longer uses this feature, so it's just bitrotted
-	code and can be removed with no impact.
-Who:	Avi Kivity <avi@redhat.com>
-
-----------------------------
-
-What:	KVM kernel-allocated memory slots
-When:	July 2010
-Why:	Since 2.6.25, kvm supports user-allocated memory slots, which are
-	much more flexible than kernel-allocated slots.  All current userspace
-	supports the newer interface and this code can be removed with no
-	impact.
-Who:	Avi Kivity <avi@redhat.com>
-
-----------------------------
-
-=======
->>>>>>> 88d89da6
 What:	KVM paravirt mmu host support
 When:	January 2011
 Why:	The paravirt mmu host support is slower than non-paravirt mmu, both
