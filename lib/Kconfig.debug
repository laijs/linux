
config PRINTK_TIME
	bool "Show timing information on printks"
	depends on PRINTK
	help
	  Selecting this option causes timing information to be
	  included in printk output.  This allows you to measure
	  the interval between kernel operations, including bootup
	  operations.  This is useful for identifying long delays
	  in kernel startup.

config ENABLE_WARN_DEPRECATED
	bool "Enable __deprecated logic"
	default y
	help
	  Enable the __deprecated logic in the kernel build.
	  Disable this to suppress the "warning: 'foo' is deprecated
	  (declared at kernel/power/somefile.c:1234)" messages.

config ENABLE_MUST_CHECK
	bool "Enable __must_check logic"
	default y
	help
	  Enable the __must_check logic in the kernel build.  Disable this to
	  suppress the "warning: ignoring return value of 'foo', declared with
	  attribute warn_unused_result" messages.

config FRAME_WARN
	int "Warn for stack frames larger than (needs gcc 4.4)"
	range 0 8192
	default 1024 if !64BIT
	default 2048 if 64BIT
	help
	  Tell gcc to warn at build time for stack frames larger than this.
	  Setting this too low will cause a lot of warnings.
	  Setting it to 0 disables the warning.
	  Requires gcc 4.4

config MAGIC_SYSRQ
	bool "Magic SysRq key"
	depends on !UML
	help
	  If you say Y here, you will have some control over the system even
	  if the system crashes for example during kernel debugging (e.g., you
	  will be able to flush the buffer cache to disk, reboot the system
	  immediately or dump some status information). This is accomplished
	  by pressing various keys while holding SysRq (Alt+PrintScreen). It
	  also works on a serial console (on PC hardware at least), if you
	  send a BREAK and then within 5 seconds a command keypress. The
	  keys are documented in <file:Documentation/sysrq.txt>. Don't say Y
	  unless you really know what this hack does.

config STRIP_ASM_SYMS
	bool "Strip assembler-generated symbols during link"
	default n
	help
	  Strip internal assembler-generated symbols during a link (symbols
	  that look like '.Lxxx') so they don't pollute the output of
	  get_wchan() and suchlike.

config UNUSED_SYMBOLS
	bool "Enable unused/obsolete exported symbols"
	default y if X86
	help
	  Unused but exported symbols make the kernel needlessly bigger.  For
	  that reason most of these unused exports will soon be removed.  This
	  option is provided temporarily to provide a transition period in case
	  some external kernel module needs one of these symbols anyway. If you
	  encounter such a case in your module, consider if you are actually
	  using the right API.  (rationale: since nobody in the kernel is using
	  this in a module, there is a pretty good chance it's actually the
	  wrong interface to use).  If you really need the symbol, please send a
	  mail to the linux kernel mailing list mentioning the symbol and why
	  you really need it, and what the merge plan to the mainline kernel for
	  your module is.

config DEBUG_FS
	bool "Debug Filesystem"
	depends on SYSFS
	help
	  debugfs is a virtual file system that kernel developers use to put
	  debugging files into.  Enable this option to be able to read and
	  write to these files.

	  For detailed documentation on the debugfs API, see
	  Documentation/DocBook/filesystems.

	  If unsure, say N.

config HEADERS_CHECK
	bool "Run 'make headers_check' when building vmlinux"
	depends on !UML
	help
	  This option will extract the user-visible kernel headers whenever
	  building the kernel, and will run basic sanity checks on them to
	  ensure that exported files do not attempt to include files which
	  were not exported, etc.

	  If you're making modifications to header files which are
	  relevant for userspace, say 'Y', and check the headers
	  exported to $(INSTALL_HDR_PATH) (usually 'usr/include' in
	  your build tree), to make sure they're suitable.

config DEBUG_SECTION_MISMATCH
	bool "Enable full Section mismatch analysis"
	# This option is on purpose disabled for now.
	# It will be enabled when we are down to a reasonable number
	# of section mismatch warnings (< 10 for an allyesconfig build)
	help
	  The section mismatch analysis checks if there are illegal
	  references from one section to another section.
	  Linux will during link or during runtime drop some sections
	  and any use of code/data previously in these sections will
	  most likely result in an oops.
	  In the code functions and variables are annotated with
	  __init, __devinit etc. (see full list in include/linux/init.h)
	  which results in the code/data being placed in specific sections.
	  The section mismatch analysis is always done after a full
	  kernel build but enabling this option will in addition
	  do the following:
	  - Add the option -fno-inline-functions-called-once to gcc
	    When inlining a function annotated __init in a non-init
	    function we would lose the section information and thus
	    the analysis would not catch the illegal reference.
	    This option tells gcc to inline less but will also
	    result in a larger kernel.
	  - Run the section mismatch analysis for each module/built-in.o
	    When we run the section mismatch analysis on vmlinux.o we
	    lose valueble information about where the mismatch was
	    introduced.
	    Running the analysis for each module/built-in.o file
	    will tell where the mismatch happens much closer to the
	    source. The drawback is that we will report the same
	    mismatch at least twice.
	  - Enable verbose reporting from modpost to help solving
	    the section mismatches reported.

config DEBUG_KERNEL
	bool "Kernel debugging"
	help
	  Say Y here if you are developing drivers or trying to debug and
	  identify kernel problems.

config DEBUG_SHIRQ
	bool "Debug shared IRQ handlers"
	depends on DEBUG_KERNEL && GENERIC_HARDIRQS
	help
	  Enable this to generate a spurious interrupt as soon as a shared
	  interrupt handler is registered, and just before one is deregistered.
	  Drivers ought to be able to handle interrupts coming in at those
	  points; some don't and need to be caught.

config DETECT_SOFTLOCKUP
	bool "Detect Soft Lockups"
	depends on DEBUG_KERNEL && !S390
	default y
	help
	  Say Y here to enable the kernel to detect "soft lockups",
	  which are bugs that cause the kernel to loop in kernel
	  mode for more than 60 seconds, without giving other tasks a
	  chance to run.

	  When a soft-lockup is detected, the kernel will print the
	  current stack trace (which you should report), but the
	  system will stay locked up. This feature has negligible
	  overhead.

	  (Note that "hard lockups" are separate type of bugs that
	   can be detected via the NMI-watchdog, on platforms that
	   support it.)

config NMI_WATCHDOG
	bool "Detect Hard Lockups with an NMI Watchdog"
	depends on DEBUG_KERNEL && PERF_EVENTS && PERF_EVENTS_NMI
	default y
	help
	  Say Y here to enable the kernel to use the NMI as a watchdog
	  to detect hard lockups.  This is useful when a cpu hangs for no
	  reason but can still respond to NMIs.  A backtrace is displayed
	  for reviewing and reporting.

	  The overhead should be minimal, just an extra NMI every few
	  seconds.

config BOOTPARAM_SOFTLOCKUP_PANIC
	bool "Panic (Reboot) On Soft Lockups"
	depends on DETECT_SOFTLOCKUP
	help
	  Say Y here to enable the kernel to panic on "soft lockups",
	  which are bugs that cause the kernel to loop in kernel
	  mode for more than 60 seconds, without giving other tasks a
	  chance to run.

	  The panic can be used in combination with panic_timeout,
	  to cause the system to reboot automatically after a
	  lockup has been detected. This feature is useful for
	  high-availability systems that have uptime guarantees and
	  where a lockup must be resolved ASAP.

	  Say N if unsure.

config BOOTPARAM_SOFTLOCKUP_PANIC_VALUE
	int
	depends on DETECT_SOFTLOCKUP
	range 0 1
	default 0 if !BOOTPARAM_SOFTLOCKUP_PANIC
	default 1 if BOOTPARAM_SOFTLOCKUP_PANIC

config DETECT_HUNG_TASK
	bool "Detect Hung Tasks"
	depends on DEBUG_KERNEL
	default DETECT_SOFTLOCKUP
	help
	  Say Y here to enable the kernel to detect "hung tasks",
	  which are bugs that cause the task to be stuck in
	  uninterruptible "D" state indefinitiley.

	  When a hung task is detected, the kernel will print the
	  current stack trace (which you should report), but the
	  task will stay in uninterruptible state. If lockdep is
	  enabled then all held locks will also be reported. This
	  feature has negligible overhead.

config BOOTPARAM_HUNG_TASK_PANIC
	bool "Panic (Reboot) On Hung Tasks"
	depends on DETECT_HUNG_TASK
	help
	  Say Y here to enable the kernel to panic on "hung tasks",
	  which are bugs that cause the kernel to leave a task stuck
	  in uninterruptible "D" state.

	  The panic can be used in combination with panic_timeout,
	  to cause the system to reboot automatically after a
	  hung task has been detected. This feature is useful for
	  high-availability systems that have uptime guarantees and
	  where a hung tasks must be resolved ASAP.

	  Say N if unsure.

config BOOTPARAM_HUNG_TASK_PANIC_VALUE
	int
	depends on DETECT_HUNG_TASK
	range 0 1
	default 0 if !BOOTPARAM_HUNG_TASK_PANIC
	default 1 if BOOTPARAM_HUNG_TASK_PANIC

config SCHED_DEBUG
	bool "Collect scheduler debugging info"
	depends on DEBUG_KERNEL && PROC_FS
	default y
	help
	  If you say Y here, the /proc/sched_debug file will be provided
	  that can help debug the scheduler. The runtime overhead of this
	  option is minimal.

config SCHEDSTATS
	bool "Collect scheduler statistics"
	depends on DEBUG_KERNEL && PROC_FS
	help
	  If you say Y here, additional code will be inserted into the
	  scheduler and related routines to collect statistics about
	  scheduler behavior and provide them in /proc/schedstat.  These
	  stats may be useful for both tuning and debugging the scheduler
	  If you aren't debugging the scheduler or trying to tune a specific
	  application, you can say N to avoid the very slight overhead
	  this adds.

config TIMER_STATS
	bool "Collect kernel timers statistics"
	depends on DEBUG_KERNEL && PROC_FS
	help
	  If you say Y here, additional code will be inserted into the
	  timer routines to collect statistics about kernel timers being
	  reprogrammed. The statistics can be read from /proc/timer_stats.
	  The statistics collection is started by writing 1 to /proc/timer_stats,
	  writing 0 stops it. This feature is useful to collect information
	  about timer usage patterns in kernel and userspace. This feature
	  is lightweight if enabled in the kernel config but not activated
	  (it defaults to deactivated on bootup and will only be activated
	  if some application like powertop activates it explicitly).

config DEBUG_OBJECTS
	bool "Debug object operations"
	depends on DEBUG_KERNEL
	help
	  If you say Y here, additional code will be inserted into the
	  kernel to track the life time of various objects and validate
	  the operations on those objects.

config DEBUG_OBJECTS_SELFTEST
	bool "Debug objects selftest"
	depends on DEBUG_OBJECTS
	help
	  This enables the selftest of the object debug code.

config DEBUG_OBJECTS_FREE
	bool "Debug objects in freed memory"
	depends on DEBUG_OBJECTS
	help
	  This enables checks whether a k/v free operation frees an area
	  which contains an object which has not been deactivated
	  properly. This can make kmalloc/kfree-intensive workloads
	  much slower.

config DEBUG_OBJECTS_TIMERS
	bool "Debug timer objects"
	depends on DEBUG_OBJECTS
	help
	  If you say Y here, additional code will be inserted into the
	  timer routines to track the life time of timer objects and
	  validate the timer operations.

config DEBUG_OBJECTS_WORK
	bool "Debug work objects"
	depends on DEBUG_OBJECTS
	help
	  If you say Y here, additional code will be inserted into the
	  work queue routines to track the life time of work objects and
	  validate the work operations.

config DEBUG_OBJECTS_ENABLE_DEFAULT
	int "debug_objects bootup default value (0-1)"
        range 0 1
        default "1"
        depends on DEBUG_OBJECTS
        help
          Debug objects boot parameter default value

config DEBUG_SLAB
	bool "Debug slab memory allocations"
	depends on DEBUG_KERNEL && SLAB && !KMEMCHECK
	help
	  Say Y here to have the kernel do limited verification on memory
	  allocation as well as poisoning memory on free to catch use of freed
	  memory. This can make kmalloc/kfree-intensive workloads much slower.

config DEBUG_SLAB_LEAK
	bool "Memory leak debugging"
	depends on DEBUG_SLAB

config SLUB_DEBUG_ON
	bool "SLUB debugging on by default"
	depends on SLUB && SLUB_DEBUG && !KMEMCHECK
	default n
	help
	  Boot with debugging on by default. SLUB boots by default with
	  the runtime debug capabilities switched off. Enabling this is
	  equivalent to specifying the "slub_debug" parameter on boot.
	  There is no support for more fine grained debug control like
	  possible with slub_debug=xxx. SLUB debugging may be switched
	  off in a kernel built with CONFIG_SLUB_DEBUG_ON by specifying
	  "slub_debug=-".

config SLUB_STATS
	default n
	bool "Enable SLUB performance statistics"
	depends on SLUB && SLUB_DEBUG && SYSFS
	help
	  SLUB statistics are useful to debug SLUBs allocation behavior in
	  order find ways to optimize the allocator. This should never be
	  enabled for production use since keeping statistics slows down
	  the allocator by a few percentage points. The slabinfo command
	  supports the determination of the most active slabs to figure
	  out which slabs are relevant to a particular load.
	  Try running: slabinfo -DA

config DEBUG_KMEMLEAK
	bool "Kernel memory leak detector"
	depends on DEBUG_KERNEL && EXPERIMENTAL && !MEMORY_HOTPLUG && \
		(X86 || ARM || PPC || S390)

	select DEBUG_FS if SYSFS
	select STACKTRACE if STACKTRACE_SUPPORT
	select KALLSYMS
	select CRC32
	depends on 0
	help
	  Say Y here if you want to enable the memory leak
	  detector. The memory allocation/freeing is traced in a way
	  similar to the Boehm's conservative garbage collector, the
	  difference being that the orphan objects are not freed but
	  only shown in /sys/kernel/debug/kmemleak. Enabling this
	  feature will introduce an overhead to memory
	  allocations. See Documentation/kmemleak.txt for more
	  details.

	  Enabling DEBUG_SLAB or SLUB_DEBUG may increase the chances
	  of finding leaks due to the slab objects poisoning.

	  In order to access the kmemleak file, debugfs needs to be
	  mounted (usually at /sys/kernel/debug).

config DEBUG_KMEMLEAK_EARLY_LOG_SIZE
	int "Maximum kmemleak early log entries"
	depends on DEBUG_KMEMLEAK
	range 200 40000
	default 400
	help
	  Kmemleak must track all the memory allocations to avoid
	  reporting false positives. Since memory may be allocated or
	  freed before kmemleak is initialised, an early log buffer is
	  used to store these actions. If kmemleak reports "early log
	  buffer exceeded", please increase this value.

config DEBUG_KMEMLEAK_TEST
	tristate "Simple test for the kernel memory leak detector"
	depends on DEBUG_KMEMLEAK
	help
	  Say Y or M here to build a test for the kernel memory leak
	  detector. This option enables a module that explicitly leaks
	  memory.

	  If unsure, say N.

config DEBUG_PREEMPT
	bool "Debug preemptible kernel"
	depends on DEBUG_KERNEL && PREEMPT && TRACE_IRQFLAGS_SUPPORT
	default y
	help
	  If you say Y here then the kernel will use a debug variant of the
	  commonly used smp_processor_id() function and will print warnings
	  if kernel code uses it in a preemption-unsafe way. Also, the kernel
	  will detect preemption count underflows.

config DEBUG_RT_MUTEXES
	bool "RT Mutex debugging, deadlock detection"
	depends on DEBUG_KERNEL && RT_MUTEXES
	help
	 This allows rt mutex semantics violations and rt mutex related
	 deadlocks (lockups) to be detected and reported automatically.

config DEBUG_PI_LIST
	bool
	default y
	depends on DEBUG_RT_MUTEXES

config RT_MUTEX_TESTER
	bool "Built-in scriptable tester for rt-mutexes"
	depends on DEBUG_KERNEL && RT_MUTEXES
	help
	  This option enables a rt-mutex tester.

config DEBUG_SPINLOCK
	bool "Spinlock and rw-lock debugging: basic checks"
	depends on DEBUG_KERNEL
	help
	  Say Y here and build SMP to catch missing spinlock initialization
	  and certain other kinds of spinlock errors commonly made.  This is
	  best used in conjunction with the NMI watchdog so that spinlock
	  deadlocks are also debuggable.

config DEBUG_MUTEXES
	bool "Mutex debugging: basic checks"
	depends on DEBUG_KERNEL
	help
	 This feature allows mutex semantics violations to be detected and
	 reported.

config DEBUG_LOCK_ALLOC
	bool "Lock debugging: detect incorrect freeing of live locks"
	depends on DEBUG_KERNEL && TRACE_IRQFLAGS_SUPPORT && STACKTRACE_SUPPORT && LOCKDEP_SUPPORT
	select DEBUG_SPINLOCK
	select DEBUG_MUTEXES
	select LOCKDEP
	help
	 This feature will check whether any held lock (spinlock, rwlock,
	 mutex or rwsem) is incorrectly freed by the kernel, via any of the
	 memory-freeing routines (kfree(), kmem_cache_free(), free_pages(),
	 vfree(), etc.), whether a live lock is incorrectly reinitialized via
	 spin_lock_init()/mutex_init()/etc., or whether there is any lock
	 held during task exit.

config PROVE_LOCKING
	bool "Lock debugging: prove locking correctness"
	depends on DEBUG_KERNEL && TRACE_IRQFLAGS_SUPPORT && STACKTRACE_SUPPORT && LOCKDEP_SUPPORT
	select LOCKDEP
	select DEBUG_SPINLOCK
	select DEBUG_MUTEXES
	select DEBUG_LOCK_ALLOC
	default n
	help
	 This feature enables the kernel to prove that all locking
	 that occurs in the kernel runtime is mathematically
	 correct: that under no circumstance could an arbitrary (and
	 not yet triggered) combination of observed locking
	 sequences (on an arbitrary number of CPUs, running an
	 arbitrary number of tasks and interrupt contexts) cause a
	 deadlock.

	 In short, this feature enables the kernel to report locking
	 related deadlocks before they actually occur.

	 The proof does not depend on how hard and complex a
	 deadlock scenario would be to trigger: how many
	 participant CPUs, tasks and irq-contexts would be needed
	 for it to trigger. The proof also does not depend on
	 timing: if a race and a resulting deadlock is possible
	 theoretically (no matter how unlikely the race scenario
	 is), it will be proven so and will immediately be
	 reported by the kernel (once the event is observed that
	 makes the deadlock theoretically possible).

	 If a deadlock is impossible (i.e. the locking rules, as
	 observed by the kernel, are mathematically correct), the
	 kernel reports nothing.

	 NOTE: this feature can also be enabled for rwlocks, mutexes
	 and rwsems - in which case all dependencies between these
	 different locking variants are observed and mapped too, and
	 the proof of observed correctness is also maintained for an
	 arbitrary combination of these separate locking variants.

	 For more details, see Documentation/lockdep-design.txt.

config PROVE_RCU
	bool "RCU debugging: prove RCU correctness"
	depends on PROVE_LOCKING
	default n
	help
	 This feature enables lockdep extensions that check for correct
	 use of RCU APIs.  This is currently under development.  Say Y
	 if you want to debug RCU usage or help work on the PROVE_RCU
	 feature.

	 Say N if you are unsure.

config LOCKDEP
	bool
	depends on DEBUG_KERNEL && TRACE_IRQFLAGS_SUPPORT && STACKTRACE_SUPPORT && LOCKDEP_SUPPORT
	select STACKTRACE
	select FRAME_POINTER if !MIPS && !PPC && !ARM_UNWIND && !S390
	select KALLSYMS
	select KALLSYMS_ALL

config LOCK_STAT
	bool "Lock usage statistics"
	depends on DEBUG_KERNEL && TRACE_IRQFLAGS_SUPPORT && STACKTRACE_SUPPORT && LOCKDEP_SUPPORT
	select LOCKDEP
	select DEBUG_SPINLOCK
	select DEBUG_MUTEXES
	select DEBUG_LOCK_ALLOC
	default n
	help
	 This feature enables tracking lock contention points

	 For more details, see Documentation/lockstat.txt

config DEBUG_LOCKDEP
	bool "Lock dependency engine debugging"
	depends on DEBUG_KERNEL && LOCKDEP
	help
	  If you say Y here, the lock dependency engine will do
	  additional runtime checks to debug itself, at the price
	  of more runtime overhead.

config TRACE_IRQFLAGS
	depends on DEBUG_KERNEL
	bool
	default y
	depends on TRACE_IRQFLAGS_SUPPORT
	depends on PROVE_LOCKING

config DEBUG_SPINLOCK_SLEEP
	bool "Spinlock debugging: sleep-inside-spinlock checking"
	depends on DEBUG_KERNEL
	help
	  If you say Y here, various routines which may sleep will become very
	  noisy if they are called with a spinlock held.

config DEBUG_LOCKING_API_SELFTESTS
	bool "Locking API boot-time self-tests"
	depends on DEBUG_KERNEL
	help
	  Say Y here if you want the kernel to run a short self-test during
	  bootup. The self-test checks whether common types of locking bugs
	  are detected by debugging mechanisms or not. (if you disable
	  lock debugging then those bugs wont be detected of course.)
	  The following locking APIs are covered: spinlocks, rwlocks,
	  mutexes and rwsems.

config STACKTRACE
	bool
	depends on STACKTRACE_SUPPORT

config DEBUG_KOBJECT
	bool "kobject debugging"
	depends on DEBUG_KERNEL
	help
	  If you say Y here, some extra kobject debugging messages will be sent
	  to the syslog. 

config DEBUG_HIGHMEM
	bool "Highmem debugging"
	depends on DEBUG_KERNEL && HIGHMEM
	help
	  This options enables addition error checking for high memory systems.
	  Disable for production systems.

config DEBUG_BUGVERBOSE
	bool "Verbose BUG() reporting (adds 70K)" if DEBUG_KERNEL && EMBEDDED
	depends on BUG
	depends on ARM || AVR32 || M32R || M68K || SPARC32 || SPARC64 || \
		   FRV || SUPERH || GENERIC_BUG || BLACKFIN || MN10300
	default y
	help
	  Say Y here to make BUG() panics output the file name and line number
	  of the BUG call as well as the EIP and oops trace.  This aids
	  debugging but costs about 70-100K of memory.

config DEBUG_INFO
	bool "Compile the kernel with debug info"
	depends on DEBUG_KERNEL
	help
          If you say Y here the resulting kernel image will include
	  debugging info resulting in a larger kernel image.
	  This adds debug symbols to the kernel and modules (gcc -g), and
	  is needed if you intend to use kernel crashdump or binary object
	  tools like crash, kgdb, LKCD, gdb, etc on the kernel.
	  Say Y here only if you plan to debug the kernel.

	  If unsure, say N.

config DEBUG_VM
	bool "Debug VM"
	depends on DEBUG_KERNEL
	help
	  Enable this to turn on extended checks in the virtual-memory system
          that may impact performance.

	  If unsure, say N.

config DEBUG_VIRTUAL
	bool "Debug VM translations"
	depends on DEBUG_KERNEL && X86
	help
	  Enable some costly sanity checks in virtual to page code. This can
	  catch mistakes with virt_to_page() and friends.

	  If unsure, say N.

config DEBUG_NOMMU_REGIONS
	bool "Debug the global anon/private NOMMU mapping region tree"
	depends on DEBUG_KERNEL && !MMU
	help
	  This option causes the global tree of anonymous and private mapping
	  regions to be regularly checked for invalid topology.

config DEBUG_WRITECOUNT
	bool "Debug filesystem writers count"
	depends on DEBUG_KERNEL
	help
	  Enable this to catch wrong use of the writers count in struct
	  vfsmount.  This will increase the size of each file struct by
	  32 bits.

	  If unsure, say N.

config DEBUG_MEMORY_INIT
	bool "Debug memory initialisation" if EMBEDDED
	default !EMBEDDED
	help
	  Enable this for additional checks during memory initialisation.
	  The sanity checks verify aspects of the VM such as the memory model
	  and other information provided by the architecture. Verbose
	  information will be printed at KERN_DEBUG loglevel depending
	  on the mminit_loglevel= command-line option.

	  If unsure, say Y

config DEBUG_LIST
	bool "Debug linked list manipulation"
	depends on DEBUG_KERNEL
	help
	  Enable this to turn on extended checks in the linked-list
	  walking routines.

	  If unsure, say N.

config DEBUG_SG
	bool "Debug SG table operations"
	depends on DEBUG_KERNEL
	help
	  Enable this to turn on checks on scatter-gather tables. This can
	  help find problems with drivers that do not properly initialize
	  their sg tables.

	  If unsure, say N.

config DEBUG_NOTIFIERS
	bool "Debug notifier call chains"
	depends on DEBUG_KERNEL
	help
	  Enable this to turn on sanity checking for notifier call chains.
	  This is most useful for kernel developers to make sure that
	  modules properly unregister themselves from notifier chains.
	  This is a relatively cheap check but if you care about maximum
	  performance, say N.

config DEBUG_CREDENTIALS
	bool "Debug credential management"
	depends on DEBUG_KERNEL
	help
	  Enable this to turn on some debug checking for credential
	  management.  The additional code keeps track of the number of
	  pointers from task_structs to any given cred struct, and checks to
	  see that this number never exceeds the usage count of the cred
	  struct.

	  Furthermore, if SELinux is enabled, this also checks that the
	  security pointer in the cred struct is never seen to be invalid.

	  If unsure, say N.

#
# Select this config option from the architecture Kconfig, if it
# it is preferred to always offer frame pointers as a config
# option on the architecture (regardless of KERNEL_DEBUG):
#
config ARCH_WANT_FRAME_POINTERS
	bool
	help

config FRAME_POINTER
	bool "Compile the kernel with frame pointers"
	depends on DEBUG_KERNEL && \
		(CRIS || M68K || M68KNOMMU || FRV || UML || \
		 AVR32 || SUPERH || BLACKFIN || MN10300) || \
		ARCH_WANT_FRAME_POINTERS
	default y if (DEBUG_INFO && UML) || ARCH_WANT_FRAME_POINTERS
	help
	  If you say Y here the resulting kernel image will be slightly
	  larger and slower, but it gives very useful debugging information
	  in case of kernel bugs. (precise oopses/stacktraces/warnings)

config BOOT_PRINTK_DELAY
	bool "Delay each boot printk message by N milliseconds"
	depends on DEBUG_KERNEL && PRINTK && GENERIC_CALIBRATE_DELAY
	help
	  This build option allows you to read kernel boot messages
	  by inserting a short delay after each one.  The delay is
	  specified in milliseconds on the kernel command line,
	  using "boot_delay=N".

	  It is likely that you would also need to use "lpj=M" to preset
	  the "loops per jiffie" value.
	  See a previous boot log for the "lpj" value to use for your
	  system, and then set "lpj=M" before setting "boot_delay=N".
	  NOTE:  Using this option may adversely affect SMP systems.
	  I.e., processors other than the first one may not boot up.
	  BOOT_PRINTK_DELAY also may cause DETECT_SOFTLOCKUP to detect
	  what it believes to be lockup conditions.

config RCU_TORTURE_TEST
	tristate "torture tests for RCU"
	depends on DEBUG_KERNEL
	default n
	help
	  This option provides a kernel module that runs torture tests
	  on the RCU infrastructure.  The kernel module may be built
	  after the fact on the running kernel to be tested, if desired.

	  Say Y here if you want RCU torture tests to be built into
	  the kernel.
	  Say M if you want the RCU torture tests to build as a module.
	  Say N if you are unsure.

config RCU_TORTURE_TEST_RUNNABLE
	bool "torture tests for RCU runnable by default"
	depends on RCU_TORTURE_TEST = y
	default n
	help
	  This option provides a way to build the RCU torture tests
	  directly into the kernel without them starting up at boot
	  time.  You can use /proc/sys/kernel/rcutorture_runnable
	  to manually override this setting.  This /proc file is
	  available only when the RCU torture tests have been built
	  into the kernel.

	  Say Y here if you want the RCU torture tests to start during
	  boot (you probably don't).
	  Say N here if you want the RCU torture tests to start only
	  after being manually enabled via /proc.

config RCU_CPU_STALL_DETECTOR
	bool "Check for stalled CPUs delaying RCU grace periods"
	depends on TREE_RCU || TREE_PREEMPT_RCU
	default y
	help
	  This option causes RCU to printk information on which
	  CPUs are delaying the current grace period, but only when
	  the grace period extends for excessive time periods.

	  Say N if you want to disable such checks.
<<<<<<< HEAD
=======

	  Say Y if you are unsure.

config RCU_CPU_STALL_VERBOSE
	bool "Print additional per-task information for RCU_CPU_STALL_DETECTOR"
	depends on RCU_CPU_STALL_DETECTOR && TREE_PREEMPT_RCU
	default n
	help
	  This option causes RCU to printk detailed per-task information
	  for any tasks that are stalling the current RCU grace period.
>>>>>>> 1ed509a2

	  Say Y if you are unsure.

	  Say Y if you want to enable such checks.

config KPROBES_SANITY_TEST
	bool "Kprobes sanity tests"
	depends on DEBUG_KERNEL
	depends on KPROBES
	default n
	help
	  This option provides for testing basic kprobes functionality on
	  boot. A sample kprobe, jprobe and kretprobe are inserted and
	  verified for functionality.

	  Say N if you are unsure.

config BACKTRACE_SELF_TEST
	tristate "Self test for the backtrace code"
	depends on DEBUG_KERNEL
	default n
	help
	  This option provides a kernel module that can be used to test
	  the kernel stack backtrace code. This option is not useful
	  for distributions or general kernels, but only for kernel
	  developers working on architecture code.

	  Note that if you want to also test saved backtraces, you will
	  have to enable STACKTRACE as well.

	  Say N if you are unsure.

config DEBUG_BLOCK_EXT_DEVT
        bool "Force extended block device numbers and spread them"
	depends on DEBUG_KERNEL
	depends on BLOCK
	default n
	help
	  BIG FAT WARNING: ENABLING THIS OPTION MIGHT BREAK BOOTING ON
	  SOME DISTRIBUTIONS.  DO NOT ENABLE THIS UNLESS YOU KNOW WHAT
	  YOU ARE DOING.  Distros, please enable this and fix whatever
	  is broken.

	  Conventionally, block device numbers are allocated from
	  predetermined contiguous area.  However, extended block area
	  may introduce non-contiguous block device numbers.  This
	  option forces most block device numbers to be allocated from
	  the extended space and spreads them to discover kernel or
	  userland code paths which assume predetermined contiguous
	  device number allocation.

	  Note that turning on this debug option shuffles all the
	  device numbers for all IDE and SCSI devices including libata
	  ones, so root partition specified using device number
	  directly (via rdev or root=MAJ:MIN) won't work anymore.
	  Textual device names (root=/dev/sdXn) will continue to work.

	  Say N if you are unsure.

config DEBUG_FORCE_WEAK_PER_CPU
	bool "Force weak per-cpu definitions"
	depends on DEBUG_KERNEL
	help
	  s390 and alpha require percpu variables in modules to be
	  defined weak to work around addressing range issue which
	  puts the following two restrictions on percpu variable
	  definitions.

	  1. percpu symbols must be unique whether static or not
	  2. percpu variables can't be defined inside a function

	  To ensure that generic code follows the above rules, this
	  option forces all percpu variables to be defined as weak.

config LKDTM
	tristate "Linux Kernel Dump Test Tool Module"
	depends on DEBUG_KERNEL
	depends on KPROBES
	depends on BLOCK
	default n
	help
	This module enables testing of the different dumping mechanisms by
	inducing system failures at predefined crash points.
	If you don't need it: say N
	Choose M here to compile this code as a module. The module will be
	called lkdtm.

	Documentation on how to use the module can be found in
	drivers/misc/lkdtm.c

config FAULT_INJECTION
	bool "Fault-injection framework"
	depends on DEBUG_KERNEL
	help
	  Provide fault-injection framework.
	  For more details, see Documentation/fault-injection/.

config FAILSLAB
	bool "Fault-injection capability for kmalloc"
	depends on FAULT_INJECTION
	depends on SLAB || SLUB
	help
	  Provide fault-injection capability for kmalloc.

config FAIL_PAGE_ALLOC
	bool "Fault-injection capabilitiy for alloc_pages()"
	depends on FAULT_INJECTION
	help
	  Provide fault-injection capability for alloc_pages().

config FAIL_MAKE_REQUEST
	bool "Fault-injection capability for disk IO"
	depends on FAULT_INJECTION && BLOCK
	help
	  Provide fault-injection capability for disk IO.

config FAIL_IO_TIMEOUT
	bool "Faul-injection capability for faking disk interrupts"
	depends on FAULT_INJECTION && BLOCK
	help
	  Provide fault-injection capability on end IO handling. This
	  will make the block layer "forget" an interrupt as configured,
	  thus exercising the error handling.

	  Only works with drivers that use the generic timeout handling,
	  for others it wont do anything.

config FAULT_INJECTION_DEBUG_FS
	bool "Debugfs entries for fault-injection capabilities"
	depends on FAULT_INJECTION && SYSFS && DEBUG_FS
	help
	  Enable configuration of fault-injection capabilities via debugfs.

config FAULT_INJECTION_STACKTRACE_FILTER
	bool "stacktrace filter for fault-injection capabilities"
	depends on FAULT_INJECTION_DEBUG_FS && STACKTRACE_SUPPORT
	depends on !X86_64
	select STACKTRACE
	select FRAME_POINTER if !PPC && !S390
	help
	  Provide stacktrace filter for fault-injection capabilities

config LATENCYTOP
	bool "Latency measuring infrastructure"
	select FRAME_POINTER if !MIPS && !PPC && !S390
	select KALLSYMS
	select KALLSYMS_ALL
	select STACKTRACE
	select SCHEDSTATS
	select SCHED_DEBUG
	depends on HAVE_LATENCYTOP_SUPPORT
	help
	  Enable this option if you want to use the LatencyTOP tool
	  to find out which userspace is blocking on what kernel operations.

config SYSCTL_SYSCALL_CHECK
	bool "Sysctl checks"
	depends on SYSCTL
	---help---
	  sys_sysctl uses binary paths that have been found challenging
	  to properly maintain and use. This enables checks that help
	  you to keep things correct.

source mm/Kconfig.debug
source kernel/trace/Kconfig

config PROVIDE_OHCI1394_DMA_INIT
	bool "Remote debugging over FireWire early on boot"
	depends on PCI && X86
	help
	  If you want to debug problems which hang or crash the kernel early
	  on boot and the crashing machine has a FireWire port, you can use
	  this feature to remotely access the memory of the crashed machine
	  over FireWire. This employs remote DMA as part of the OHCI1394
	  specification which is now the standard for FireWire controllers.

	  With remote DMA, you can monitor the printk buffer remotely using
	  firescope and access all memory below 4GB using fireproxy from gdb.
	  Even controlling a kernel debugger is possible using remote DMA.

	  Usage:

	  If ohci1394_dma=early is used as boot parameter, it will initialize
	  all OHCI1394 controllers which are found in the PCI config space.

	  As all changes to the FireWire bus such as enabling and disabling
	  devices cause a bus reset and thereby disable remote DMA for all
	  devices, be sure to have the cable plugged and FireWire enabled on
	  the debugging host before booting the debug target for debugging.

	  This code (~1k) is freed after boot. By then, the firewire stack
	  in charge of the OHCI-1394 controllers should be used instead.

	  See Documentation/debugging-via-ohci1394.txt for more information.

config FIREWIRE_OHCI_REMOTE_DMA
	bool "Remote debugging over FireWire with firewire-ohci"
	depends on FIREWIRE_OHCI
	help
	  This option lets you use the FireWire bus for remote debugging
	  with help of the firewire-ohci driver. It enables unfiltered
	  remote DMA in firewire-ohci.
	  See Documentation/debugging-via-ohci1394.txt for more information.

	  If unsure, say N.

config BUILD_DOCSRC
	bool "Build targets in Documentation/ tree"
	depends on HEADERS_CHECK
	help
	  This option attempts to build objects from the source files in the
	  kernel Documentation/ tree.

	  Say N if you are unsure.

config DYNAMIC_DEBUG
	bool "Enable dynamic printk() support"
	default n
	depends on PRINTK
	depends on DEBUG_FS
	help

	  Compiles debug level messages into the kernel, which would not
	  otherwise be available at runtime. These messages can then be
	  enabled/disabled based on various levels of scope - per source file,
	  function, module, format string, and line number. This mechanism
	  implicitly enables all pr_debug() and dev_dbg() calls. The impact of
	  this compile option is a larger kernel text size of about 2%.

	  Usage:

	  Dynamic debugging is controlled via the 'dynamic_debug/ddebug' file,
	  which is contained in the 'debugfs' filesystem. Thus, the debugfs
	  filesystem must first be mounted before making use of this feature.
	  We refer the control file as: <debugfs>/dynamic_debug/ddebug. This
	  file contains a list of the debug statements that can be enabled. The
	  format for each line of the file is:

		filename:lineno [module]function flags format

	  filename : source file of the debug statement
	  lineno : line number of the debug statement
	  module : module that contains the debug statement
	  function : function that contains the debug statement
          flags : 'p' means the line is turned 'on' for printing
          format : the format used for the debug statement

	  From a live system:

		nullarbor:~ # cat <debugfs>/dynamic_debug/ddebug
		# filename:lineno [module]function flags format
		fs/aio.c:222 [aio]__put_ioctx - "__put_ioctx:\040freeing\040%p\012"
		fs/aio.c:248 [aio]ioctx_alloc - "ENOMEM:\040nr_events\040too\040high\012"
		fs/aio.c:1770 [aio]sys_io_cancel - "calling\040cancel\012"

	  Example usage:

		// enable the message at line 1603 of file svcsock.c
		nullarbor:~ # echo -n 'file svcsock.c line 1603 +p' >
						<debugfs>/dynamic_debug/ddebug

		// enable all the messages in file svcsock.c
		nullarbor:~ # echo -n 'file svcsock.c +p' >
						<debugfs>/dynamic_debug/ddebug

		// enable all the messages in the NFS server module
		nullarbor:~ # echo -n 'module nfsd +p' >
						<debugfs>/dynamic_debug/ddebug

		// enable all 12 messages in the function svc_process()
		nullarbor:~ # echo -n 'func svc_process +p' >
						<debugfs>/dynamic_debug/ddebug

		// disable all 12 messages in the function svc_process()
		nullarbor:~ # echo -n 'func svc_process -p' >
						<debugfs>/dynamic_debug/ddebug

	  See Documentation/dynamic-debug-howto.txt for additional information.

config DMA_API_DEBUG
	bool "Enable debugging of DMA-API usage"
	depends on HAVE_DMA_API_DEBUG
	help
	  Enable this option to debug the use of the DMA API by device drivers.
	  With this option you will be able to detect common bugs in device
	  drivers like double-freeing of DMA mappings or freeing mappings that
	  were never allocated.
	  This option causes a performance degredation.  Use only if you want
	  to debug device drivers. If unsure, say N.

source "samples/Kconfig"

source "lib/Kconfig.kgdb"

source "lib/Kconfig.kmemcheck"<|MERGE_RESOLUTION|>--- conflicted
+++ resolved
@@ -791,8 +791,6 @@
 	  the grace period extends for excessive time periods.
 
 	  Say N if you want to disable such checks.
-<<<<<<< HEAD
-=======
 
 	  Say Y if you are unsure.
 
@@ -803,9 +801,8 @@
 	help
 	  This option causes RCU to printk detailed per-task information
 	  for any tasks that are stalling the current RCU grace period.
->>>>>>> 1ed509a2
-
-	  Say Y if you are unsure.
+
+	  Say N if you are unsure.
 
 	  Say Y if you want to enable such checks.
 
