--- conflicted
+++ resolved
@@ -35,19 +35,13 @@
  * @size: user-desired memory allocation size.
  *	- this size value would be page-aligned internally.
  * @flags: user request for setting memory type or cache attributes.
-<<<<<<< HEAD
- * @handle: returned handle for the object.
- * @pad: just padding to be 64-bit aligned.
-=======
  * @handle: returned a handle to created gem object.
  *	- this handle will be set by gem module of kernel side.
->>>>>>> af968e29
  */
 struct drm_exynos_gem_create {
 	uint64_t size;
 	unsigned int flags;
 	unsigned int handle;
-	unsigned int pad;
 };
 
 /**
