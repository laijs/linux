/* Atomic operations usable in machine independent code */
#ifndef _LINUX_ATOMIC_H
#define _LINUX_ATOMIC_H
#include <asm/atomic.h>
#include <asm/barrier.h>

/*
 * Relaxed variants of xchg, cmpxchg and some atomic operations.
 *
 * We support four variants:
 *
 * - Fully ordered: The default implementation, no suffix required.
 * - Acquire: Provides ACQUIRE semantics, _acquire suffix.
 * - Release: Provides RELEASE semantics, _release suffix.
 * - Relaxed: No ordering guarantees, _relaxed suffix.
 *
 * For compound atomics performing both a load and a store, ACQUIRE
 * semantics apply only to the load and RELEASE semantics only to the
 * store portion of the operation. Note that a failed cmpxchg_acquire
 * does -not- imply any memory ordering constraints.
 *
 * See Documentation/memory-barriers.txt for ACQUIRE/RELEASE definitions.
 */

#ifndef atomic_read_acquire
#define  atomic_read_acquire(v)		smp_load_acquire(&(v)->counter)
#endif

#ifndef atomic_set_release
#define  atomic_set_release(v, i)	smp_store_release(&(v)->counter, (i))
#endif

/*
 * The idea here is to build acquire/release variants by adding explicit
 * barriers on top of the relaxed variant. In the case where the relaxed
 * variant is already fully ordered, no additional barriers are needed.
 *
 * Besides, if an arch has a special barrier for acquire/release, it could
 * implement its own __atomic_op_* and use the same framework for building
 * variants
 */
#ifndef __atomic_op_acquire
#define __atomic_op_acquire(op, args...)				\
({									\
	typeof(op##_relaxed(args)) __ret  = op##_relaxed(args);		\
	smp_mb__after_atomic();						\
	__ret;								\
})
#endif

#ifndef __atomic_op_release
#define __atomic_op_release(op, args...)				\
({									\
	smp_mb__before_atomic();					\
	op##_relaxed(args);						\
})
#endif

#ifndef __atomic_op_fence
#define __atomic_op_fence(op, args...)					\
({									\
	typeof(op##_relaxed(args)) __ret;				\
	smp_mb__before_atomic();					\
	__ret = op##_relaxed(args);					\
	smp_mb__after_atomic();						\
	__ret;								\
})
#endif

/* atomic_add_return_relaxed */
#ifndef atomic_add_return_relaxed
#define  atomic_add_return_relaxed	atomic_add_return
#define  atomic_add_return_acquire	atomic_add_return
#define  atomic_add_return_release	atomic_add_return

#else /* atomic_add_return_relaxed */

#ifndef atomic_add_return_acquire
#define  atomic_add_return_acquire(...)					\
	__atomic_op_acquire(atomic_add_return, __VA_ARGS__)
#endif

#ifndef atomic_add_return_release
#define  atomic_add_return_release(...)					\
	__atomic_op_release(atomic_add_return, __VA_ARGS__)
#endif

#ifndef atomic_add_return
#define  atomic_add_return(...)						\
	__atomic_op_fence(atomic_add_return, __VA_ARGS__)
#endif
#endif /* atomic_add_return_relaxed */

/* atomic_inc_return_relaxed */
#ifndef atomic_inc_return_relaxed
#define  atomic_inc_return_relaxed	atomic_inc_return
#define  atomic_inc_return_acquire	atomic_inc_return
#define  atomic_inc_return_release	atomic_inc_return

#else /* atomic_inc_return_relaxed */

#ifndef atomic_inc_return_acquire
#define  atomic_inc_return_acquire(...)					\
	__atomic_op_acquire(atomic_inc_return, __VA_ARGS__)
#endif

#ifndef atomic_inc_return_release
#define  atomic_inc_return_release(...)					\
	__atomic_op_release(atomic_inc_return, __VA_ARGS__)
#endif

#ifndef atomic_inc_return
#define  atomic_inc_return(...)						\
	__atomic_op_fence(atomic_inc_return, __VA_ARGS__)
#endif
#endif /* atomic_inc_return_relaxed */

/* atomic_sub_return_relaxed */
#ifndef atomic_sub_return_relaxed
#define  atomic_sub_return_relaxed	atomic_sub_return
#define  atomic_sub_return_acquire	atomic_sub_return
#define  atomic_sub_return_release	atomic_sub_return

#else /* atomic_sub_return_relaxed */

#ifndef atomic_sub_return_acquire
#define  atomic_sub_return_acquire(...)					\
	__atomic_op_acquire(atomic_sub_return, __VA_ARGS__)
#endif

#ifndef atomic_sub_return_release
#define  atomic_sub_return_release(...)					\
	__atomic_op_release(atomic_sub_return, __VA_ARGS__)
#endif

#ifndef atomic_sub_return
#define  atomic_sub_return(...)						\
	__atomic_op_fence(atomic_sub_return, __VA_ARGS__)
#endif
#endif /* atomic_sub_return_relaxed */

/* atomic_dec_return_relaxed */
#ifndef atomic_dec_return_relaxed
#define  atomic_dec_return_relaxed	atomic_dec_return
#define  atomic_dec_return_acquire	atomic_dec_return
#define  atomic_dec_return_release	atomic_dec_return

#else /* atomic_dec_return_relaxed */

#ifndef atomic_dec_return_acquire
#define  atomic_dec_return_acquire(...)					\
	__atomic_op_acquire(atomic_dec_return, __VA_ARGS__)
#endif

#ifndef atomic_dec_return_release
#define  atomic_dec_return_release(...)					\
	__atomic_op_release(atomic_dec_return, __VA_ARGS__)
#endif

#ifndef atomic_dec_return
#define  atomic_dec_return(...)						\
	__atomic_op_fence(atomic_dec_return, __VA_ARGS__)
#endif
#endif /* atomic_dec_return_relaxed */

/* atomic_xchg_relaxed */
#ifndef atomic_xchg_relaxed
#define  atomic_xchg_relaxed		atomic_xchg
#define  atomic_xchg_acquire		atomic_xchg
#define  atomic_xchg_release		atomic_xchg

#else /* atomic_xchg_relaxed */

#ifndef atomic_xchg_acquire
#define  atomic_xchg_acquire(...)					\
	__atomic_op_acquire(atomic_xchg, __VA_ARGS__)
#endif

#ifndef atomic_xchg_release
#define  atomic_xchg_release(...)					\
	__atomic_op_release(atomic_xchg, __VA_ARGS__)
#endif

#ifndef atomic_xchg
#define  atomic_xchg(...)						\
	__atomic_op_fence(atomic_xchg, __VA_ARGS__)
#endif
#endif /* atomic_xchg_relaxed */

/* atomic_cmpxchg_relaxed */
#ifndef atomic_cmpxchg_relaxed
#define  atomic_cmpxchg_relaxed		atomic_cmpxchg
#define  atomic_cmpxchg_acquire		atomic_cmpxchg
#define  atomic_cmpxchg_release		atomic_cmpxchg

#else /* atomic_cmpxchg_relaxed */

#ifndef atomic_cmpxchg_acquire
#define  atomic_cmpxchg_acquire(...)					\
	__atomic_op_acquire(atomic_cmpxchg, __VA_ARGS__)
#endif

#ifndef atomic_cmpxchg_release
#define  atomic_cmpxchg_release(...)					\
	__atomic_op_release(atomic_cmpxchg, __VA_ARGS__)
#endif

#ifndef atomic_cmpxchg
#define  atomic_cmpxchg(...)						\
	__atomic_op_fence(atomic_cmpxchg, __VA_ARGS__)
#endif
#endif /* atomic_cmpxchg_relaxed */

#ifndef atomic64_read_acquire
#define  atomic64_read_acquire(v)	smp_load_acquire(&(v)->counter)
#endif

#ifndef atomic64_set_release
#define  atomic64_set_release(v, i)	smp_store_release(&(v)->counter, (i))
#endif

/* atomic64_add_return_relaxed */
#ifndef atomic64_add_return_relaxed
#define  atomic64_add_return_relaxed	atomic64_add_return
#define  atomic64_add_return_acquire	atomic64_add_return
#define  atomic64_add_return_release	atomic64_add_return

#else /* atomic64_add_return_relaxed */

#ifndef atomic64_add_return_acquire
#define  atomic64_add_return_acquire(...)				\
	__atomic_op_acquire(atomic64_add_return, __VA_ARGS__)
#endif

#ifndef atomic64_add_return_release
#define  atomic64_add_return_release(...)				\
	__atomic_op_release(atomic64_add_return, __VA_ARGS__)
#endif

#ifndef atomic64_add_return
#define  atomic64_add_return(...)					\
	__atomic_op_fence(atomic64_add_return, __VA_ARGS__)
#endif
#endif /* atomic64_add_return_relaxed */

/* atomic64_inc_return_relaxed */
#ifndef atomic64_inc_return_relaxed
#define  atomic64_inc_return_relaxed	atomic64_inc_return
#define  atomic64_inc_return_acquire	atomic64_inc_return
#define  atomic64_inc_return_release	atomic64_inc_return

#else /* atomic64_inc_return_relaxed */

#ifndef atomic64_inc_return_acquire
#define  atomic64_inc_return_acquire(...)				\
	__atomic_op_acquire(atomic64_inc_return, __VA_ARGS__)
#endif

#ifndef atomic64_inc_return_release
#define  atomic64_inc_return_release(...)				\
	__atomic_op_release(atomic64_inc_return, __VA_ARGS__)
#endif

#ifndef atomic64_inc_return
#define  atomic64_inc_return(...)					\
	__atomic_op_fence(atomic64_inc_return, __VA_ARGS__)
#endif
#endif /* atomic64_inc_return_relaxed */


/* atomic64_sub_return_relaxed */
#ifndef atomic64_sub_return_relaxed
#define  atomic64_sub_return_relaxed	atomic64_sub_return
#define  atomic64_sub_return_acquire	atomic64_sub_return
#define  atomic64_sub_return_release	atomic64_sub_return

#else /* atomic64_sub_return_relaxed */

#ifndef atomic64_sub_return_acquire
#define  atomic64_sub_return_acquire(...)				\
	__atomic_op_acquire(atomic64_sub_return, __VA_ARGS__)
#endif

#ifndef atomic64_sub_return_release
#define  atomic64_sub_return_release(...)				\
	__atomic_op_release(atomic64_sub_return, __VA_ARGS__)
#endif

#ifndef atomic64_sub_return
#define  atomic64_sub_return(...)					\
	__atomic_op_fence(atomic64_sub_return, __VA_ARGS__)
#endif
#endif /* atomic64_sub_return_relaxed */

/* atomic64_dec_return_relaxed */
#ifndef atomic64_dec_return_relaxed
#define  atomic64_dec_return_relaxed	atomic64_dec_return
#define  atomic64_dec_return_acquire	atomic64_dec_return
#define  atomic64_dec_return_release	atomic64_dec_return

#else /* atomic64_dec_return_relaxed */

#ifndef atomic64_dec_return_acquire
#define  atomic64_dec_return_acquire(...)				\
	__atomic_op_acquire(atomic64_dec_return, __VA_ARGS__)
#endif

#ifndef atomic64_dec_return_release
#define  atomic64_dec_return_release(...)				\
	__atomic_op_release(atomic64_dec_return, __VA_ARGS__)
#endif

#ifndef atomic64_dec_return
#define  atomic64_dec_return(...)					\
	__atomic_op_fence(atomic64_dec_return, __VA_ARGS__)
#endif
#endif /* atomic64_dec_return_relaxed */

/* atomic64_xchg_relaxed */
#ifndef atomic64_xchg_relaxed
#define  atomic64_xchg_relaxed		atomic64_xchg
#define  atomic64_xchg_acquire		atomic64_xchg
#define  atomic64_xchg_release		atomic64_xchg

#else /* atomic64_xchg_relaxed */

#ifndef atomic64_xchg_acquire
#define  atomic64_xchg_acquire(...)					\
	__atomic_op_acquire(atomic64_xchg, __VA_ARGS__)
#endif

#ifndef atomic64_xchg_release
#define  atomic64_xchg_release(...)					\
	__atomic_op_release(atomic64_xchg, __VA_ARGS__)
#endif

#ifndef atomic64_xchg
#define  atomic64_xchg(...)						\
	__atomic_op_fence(atomic64_xchg, __VA_ARGS__)
#endif
#endif /* atomic64_xchg_relaxed */

/* atomic64_cmpxchg_relaxed */
#ifndef atomic64_cmpxchg_relaxed
#define  atomic64_cmpxchg_relaxed	atomic64_cmpxchg
#define  atomic64_cmpxchg_acquire	atomic64_cmpxchg
#define  atomic64_cmpxchg_release	atomic64_cmpxchg

#else /* atomic64_cmpxchg_relaxed */

#ifndef atomic64_cmpxchg_acquire
#define  atomic64_cmpxchg_acquire(...)					\
	__atomic_op_acquire(atomic64_cmpxchg, __VA_ARGS__)
#endif

#ifndef atomic64_cmpxchg_release
#define  atomic64_cmpxchg_release(...)					\
	__atomic_op_release(atomic64_cmpxchg, __VA_ARGS__)
#endif

#ifndef atomic64_cmpxchg
#define  atomic64_cmpxchg(...)						\
	__atomic_op_fence(atomic64_cmpxchg, __VA_ARGS__)
#endif
#endif /* atomic64_cmpxchg_relaxed */

/* cmpxchg_relaxed */
#ifndef cmpxchg_relaxed
#define  cmpxchg_relaxed		cmpxchg
#define  cmpxchg_acquire		cmpxchg
#define  cmpxchg_release		cmpxchg

#else /* cmpxchg_relaxed */

#ifndef cmpxchg_acquire
#define  cmpxchg_acquire(...)						\
	__atomic_op_acquire(cmpxchg, __VA_ARGS__)
#endif

#ifndef cmpxchg_release
#define  cmpxchg_release(...)						\
	__atomic_op_release(cmpxchg, __VA_ARGS__)
#endif

#ifndef cmpxchg
#define  cmpxchg(...)							\
	__atomic_op_fence(cmpxchg, __VA_ARGS__)
#endif
#endif /* cmpxchg_relaxed */

/* cmpxchg64_relaxed */
#ifndef cmpxchg64_relaxed
#define  cmpxchg64_relaxed		cmpxchg64
#define  cmpxchg64_acquire		cmpxchg64
#define  cmpxchg64_release		cmpxchg64

#else /* cmpxchg64_relaxed */

#ifndef cmpxchg64_acquire
#define  cmpxchg64_acquire(...)						\
	__atomic_op_acquire(cmpxchg64, __VA_ARGS__)
#endif

#ifndef cmpxchg64_release
#define  cmpxchg64_release(...)						\
	__atomic_op_release(cmpxchg64, __VA_ARGS__)
#endif

#ifndef cmpxchg64
#define  cmpxchg64(...)							\
	__atomic_op_fence(cmpxchg64, __VA_ARGS__)
#endif
#endif /* cmpxchg64_relaxed */

/* xchg_relaxed */
#ifndef xchg_relaxed
#define  xchg_relaxed			xchg
#define  xchg_acquire			xchg
#define  xchg_release			xchg

#else /* xchg_relaxed */

#ifndef xchg_acquire
#define  xchg_acquire(...)		__atomic_op_acquire(xchg, __VA_ARGS__)
#endif

#ifndef xchg_release
#define  xchg_release(...)		__atomic_op_release(xchg, __VA_ARGS__)
#endif

#ifndef xchg
#define  xchg(...)			__atomic_op_fence(xchg, __VA_ARGS__)
#endif
#endif /* xchg_relaxed */

/**
 * atomic_add_unless - add unless the number is already a given value
 * @v: pointer of type atomic_t
 * @a: the amount to add to v...
 * @u: ...unless v is equal to u.
 *
 * Atomically adds @a to @v, so long as @v was not already @u.
 * Returns non-zero if @v was not @u, and zero otherwise.
 */
static inline int atomic_add_unless(atomic_t *v, int a, int u)
{
	return __atomic_add_unless(v, a, u) != u;
}

/**
 * atomic_inc_not_zero - increment unless the number is zero
 * @v: pointer of type atomic_t
 *
 * Atomically increments @v by 1, so long as @v is non-zero.
 * Returns non-zero if @v was non-zero, and zero otherwise.
 */
#ifndef atomic_inc_not_zero
#define atomic_inc_not_zero(v)		atomic_add_unless((v), 1, 0)
#endif

#ifndef atomic_andnot
static inline void atomic_andnot(int i, atomic_t *v)
{
	atomic_and(~i, v);
}
#endif

static inline __deprecated void atomic_clear_mask(unsigned int mask, atomic_t *v)
{
	atomic_andnot(mask, v);
}

static inline __deprecated void atomic_set_mask(unsigned int mask, atomic_t *v)
{
	atomic_or(mask, v);
}

/**
 * atomic_inc_not_zero_hint - increment if not null
 * @v: pointer of type atomic_t
 * @hint: probable value of the atomic before the increment
 *
 * This version of atomic_inc_not_zero() gives a hint of probable
 * value of the atomic. This helps processor to not read the memory
 * before doing the atomic read/modify/write cycle, lowering
 * number of bus transactions on some arches.
 *
 * Returns: 0 if increment was not done, 1 otherwise.
 */
#ifndef atomic_inc_not_zero_hint
static inline int atomic_inc_not_zero_hint(atomic_t *v, int hint)
{
	int val, c = hint;

	/* sanity test, should be removed by compiler if hint is a constant */
	if (!hint)
		return atomic_inc_not_zero(v);

	do {
		val = atomic_cmpxchg(v, c, c + 1);
		if (val == c)
			return 1;
		c = val;
	} while (c);

	return 0;
}
#endif

#ifndef atomic_inc_unless_negative
static inline int atomic_inc_unless_negative(atomic_t *p)
{
	int v, v1;
	for (v = 0; v >= 0; v = v1) {
		v1 = atomic_cmpxchg(p, v, v + 1);
		if (likely(v1 == v))
			return 1;
	}
	return 0;
}
#endif

#ifndef atomic_dec_unless_positive
static inline int atomic_dec_unless_positive(atomic_t *p)
{
	int v, v1;
	for (v = 0; v <= 0; v = v1) {
		v1 = atomic_cmpxchg(p, v, v - 1);
		if (likely(v1 == v))
			return 1;
	}
	return 0;
}
#endif

/*
 * atomic_dec_if_positive - decrement by 1 if old value positive
 * @v: pointer of type atomic_t
 *
 * The function returns the old value of *v minus 1, even if
 * the atomic variable, v, was not decremented.
 */
#ifndef atomic_dec_if_positive
static inline int atomic_dec_if_positive(atomic_t *v)
{
	int c, old, dec;
	c = atomic_read(v);
	for (;;) {
		dec = c - 1;
		if (unlikely(dec < 0))
			break;
		old = atomic_cmpxchg((v), c, dec);
		if (likely(old == c))
			break;
		c = old;
	}
	return dec;
}
#endif

<<<<<<< HEAD
=======
/**
 * atomic_fetch_or - perform *p |= mask and return old value of *p
 * @p: pointer to atomic_t
 * @mask: mask to OR on the atomic_t
 */
#ifndef atomic_fetch_or
static inline int atomic_fetch_or(atomic_t *p, int mask)
{
	int old, val = atomic_read(p);

	for (;;) {
		old = atomic_cmpxchg(p, val, val | mask);
		if (old == val)
			break;
		val = old;
	}

	return old;
}
#endif

>>>>>>> 02da2d72
#ifdef CONFIG_GENERIC_ATOMIC64
#include <asm-generic/atomic64.h>
#endif
#include <asm-generic/atomic-long.h>

#ifndef atomic64_andnot
static inline void atomic64_andnot(long long i, atomic64_t *v)
{
	atomic64_and(~i, v);
}
#endif

#include <asm-generic/atomic-long.h>

#endif /* _LINUX_ATOMIC_H */<|MERGE_RESOLUTION|>--- conflicted
+++ resolved
@@ -558,8 +558,6 @@
 }
 #endif
 
-<<<<<<< HEAD
-=======
 /**
  * atomic_fetch_or - perform *p |= mask and return old value of *p
  * @p: pointer to atomic_t
@@ -581,11 +579,9 @@
 }
 #endif
 
->>>>>>> 02da2d72
 #ifdef CONFIG_GENERIC_ATOMIC64
 #include <asm-generic/atomic64.h>
 #endif
-#include <asm-generic/atomic-long.h>
 
 #ifndef atomic64_andnot
 static inline void atomic64_andnot(long long i, atomic64_t *v)
