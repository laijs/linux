--- conflicted
+++ resolved
@@ -346,20 +346,9 @@
 
 static inline struct irq_chip *get_irq_chip(unsigned int irq)
 {
-<<<<<<< HEAD
-#ifdef CONFIG_CPUMASK_OFFSTACK
-	gfp_t gfp = GFP_ATOMIC;
-
-	if (boot)
-		gfp = GFP_NOWAIT;
-
-	if (!alloc_cpumask_var_node(&desc->irq_data.affinity, gfp, node))
-		return false;
-=======
 	struct irq_data *d = irq_get_irq_data(irq);
 	return d ? d->chip : NULL;
 }
->>>>>>> c0a19ebc
 
 static inline struct irq_chip *irq_data_get_irq_chip(struct irq_data *d)
 {
