--- conflicted
+++ resolved
@@ -101,14 +101,11 @@
 # define rcu_read_release_sched() \
 		lock_release(&rcu_sched_lock_map, 1, _THIS_IP_)
 
-<<<<<<< HEAD
-=======
 static inline int debug_lockdep_rcu_enabled(void)
 {
 	return likely(rcu_scheduler_active && debug_locks);
 }
 
->>>>>>> 3474cbd1
 /**
  * rcu_read_lock_held - might we be in RCU read-side critical section?
  *
@@ -116,14 +113,6 @@
  * an RCU read-side critical section.  In absence of CONFIG_PROVE_LOCKING,
  * this assumes we are in an RCU read-side critical section unless it can
  * prove otherwise.
-<<<<<<< HEAD
- */
-static inline int rcu_read_lock_held(void)
-{
-	if (debug_locks)
-		return lock_is_held(&rcu_lock_map);
-	return 1;
-=======
  *
  * Check rcu_scheduler_active to prevent false positives during boot.
  */
@@ -132,7 +121,6 @@
 	if (!debug_lockdep_rcu_enabled())
 		return 1;
 	return lock_is_held(&rcu_lock_map);
->>>>>>> 3474cbd1
 }
 
 /**
@@ -142,14 +130,6 @@
  * an RCU-bh read-side critical section.  In absence of CONFIG_PROVE_LOCKING,
  * this assumes we are in an RCU-bh read-side critical section unless it can
  * prove otherwise.
-<<<<<<< HEAD
- */
-static inline int rcu_read_lock_bh_held(void)
-{
-	if (debug_locks)
-		return lock_is_held(&rcu_bh_lock_map);
-	return 1;
-=======
  *
  * Check rcu_scheduler_active to prevent false positives during boot.
  */
@@ -158,7 +138,6 @@
 	if (!debug_lockdep_rcu_enabled())
 		return 1;
 	return lock_is_held(&rcu_bh_lock_map);
->>>>>>> 3474cbd1
 }
 
 /**
@@ -169,24 +148,14 @@
  * this assumes we are in an RCU-sched read-side critical section unless it
  * can prove otherwise.  Note that disabling of preemption (including
  * disabling irqs) counts as an RCU-sched read-side critical section.
-<<<<<<< HEAD
- */
-=======
  *
  * Check rcu_scheduler_active to prevent false positives during boot.
  */
 #ifdef CONFIG_PREEMPT
->>>>>>> 3474cbd1
 static inline int rcu_read_lock_sched_held(void)
 {
 	int lockdep_opinion = 0;
 
-<<<<<<< HEAD
-	if (debug_locks)
-		lockdep_opinion = lock_is_held(&rcu_sched_lock_map);
-	return lockdep_opinion || preempt_count() != 0 || !rcu_scheduler_active;
-}
-=======
 	if (!debug_lockdep_rcu_enabled())
 		return 1;
 	if (debug_locks)
@@ -199,7 +168,6 @@
 	return 1;
 }
 #endif /* #else #ifdef CONFIG_PREEMPT */
->>>>>>> 3474cbd1
 
 #else /* #ifdef CONFIG_DEBUG_LOCK_ALLOC */
 
@@ -220,12 +188,6 @@
 	return 1;
 }
 
-<<<<<<< HEAD
-static inline int rcu_read_lock_sched_held(void)
-{
-	return preempt_count() != 0 || !rcu_scheduler_active;
-}
-=======
 #ifdef CONFIG_PREEMPT
 static inline int rcu_read_lock_sched_held(void)
 {
@@ -237,7 +199,6 @@
 	return 1;
 }
 #endif /* #else #ifdef CONFIG_PREEMPT */
->>>>>>> 3474cbd1
 
 #endif /* #else #ifdef CONFIG_DEBUG_LOCK_ALLOC */
 
@@ -254,11 +215,7 @@
  */
 #define rcu_dereference_check(p, c) \
 	({ \
-<<<<<<< HEAD
-		if (debug_locks && !(c)) \
-=======
 		if (debug_lockdep_rcu_enabled() && !(c)) \
->>>>>>> 3474cbd1
 			lockdep_rcu_dereference(__FILE__, __LINE__); \
 		rcu_dereference_raw(p); \
 	})
