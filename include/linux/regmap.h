--- conflicted
+++ resolved
@@ -325,10 +325,7 @@
  *
  * @ranges: Array of configuration entries for virtual address ranges.
  * @num_ranges: Number of range configuration entries.
-<<<<<<< HEAD
-=======
  * @use_hwlock: Indicate if a hardware spinlock should be used.
->>>>>>> 661e50bc
  * @hwlock_id: Specify the hardware spinlock id.
  * @hwlock_mode: The hardware spinlock mode, should be HWLOCK_IRQSTATE,
  *		 HWLOCK_IRQ or 0.
@@ -380,10 +377,7 @@
 	const struct regmap_range_cfg *ranges;
 	unsigned int num_ranges;
 
-<<<<<<< HEAD
-=======
 	bool use_hwlock;
->>>>>>> 661e50bc
 	unsigned int hwlock_id;
 	unsigned int hwlock_mode;
 };
