--- conflicted
+++ resolved
@@ -64,12 +64,7 @@
 static int use_data_section;
 static int absolute_percpu;
 static char symbol_prefix_char = '\0';
-<<<<<<< HEAD
-static unsigned long long kernel_start_addr;
 static int base_relative;
-=======
-static int base_relative = 0;
->>>>>>> 523d939e
 
 int token_profit[0x10000];
 
