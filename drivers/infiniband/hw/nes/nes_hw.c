--- conflicted
+++ resolved
@@ -1411,7 +1411,6 @@
 		nes_write_10G_phy_reg(nesdev, phy_index, 0x1, 0xd007, 0x000A);
 		nes_write_10G_phy_reg(nesdev, phy_index, 0x1, 0xd008, 0x0009);
 		break;
-<<<<<<< HEAD
 
 	case NES_PHY_TYPE_KR:
 		nes_write_10G_phy_reg(nesdev, phy_index, 0x1, 0xc316, 0x000A);
@@ -1427,23 +1426,6 @@
 		nes_write_10G_phy_reg(nesdev, phy_index, 0x1, 0xd007, 0x0003);
 		nes_write_10G_phy_reg(nesdev, phy_index, 0x1, 0xd008, 0x0004);
 
-=======
-
-	case NES_PHY_TYPE_KR:
-		nes_write_10G_phy_reg(nesdev, phy_index, 0x1, 0xc316, 0x000A);
-		nes_write_10G_phy_reg(nesdev, phy_index, 0x1, 0xc318, 0x0052);
-		nes_write_10G_phy_reg(nesdev, phy_index, 0x1, 0xc302, 0x000C);
-		nes_write_10G_phy_reg(nesdev, phy_index, 0x1, 0xc319, 0x0010);
-		nes_write_10G_phy_reg(nesdev, phy_index, 0x3, 0x0027, 0x0013);
-		nes_write_10G_phy_reg(nesdev, phy_index, 0x1, 0xc31a, 0x0080);
-		nes_write_10G_phy_reg(nesdev, phy_index, 0x3, 0x0026, 0x0E00);
-
-		/* setup LEDs */
-		nes_write_10G_phy_reg(nesdev, phy_index, 0x1, 0xd006, 0x000B);
-		nes_write_10G_phy_reg(nesdev, phy_index, 0x1, 0xd007, 0x0003);
-		nes_write_10G_phy_reg(nesdev, phy_index, 0x1, 0xd008, 0x0004);
-
->>>>>>> 3474cbd1
 		nes_write_10G_phy_reg(nesdev, phy_index, 0x3, 0x0022, 0x406D);
 		nes_write_10G_phy_reg(nesdev, phy_index, 0x3, 0x0023, 0x0020);
 		break;
@@ -1516,7 +1498,6 @@
 	return ret;
 }
 
-<<<<<<< HEAD
 
 /**
  * nes_init_phy
@@ -1531,22 +1512,6 @@
 	u8  phy_index = nesadapter->phy_index[mac_index];
 	int ret = 0;
 
-=======
-
-/**
- * nes_init_phy
- */
-int nes_init_phy(struct nes_device *nesdev)
-{
-	struct nes_adapter *nesadapter = nesdev->nesadapter;
-	u32 mac_index = nesdev->mac_index;
-	u32 tx_config = 0;
-	unsigned long flags;
-	u8  phy_type = nesadapter->phy_type[mac_index];
-	u8  phy_index = nesadapter->phy_index[mac_index];
-	int ret = 0;
-
->>>>>>> 3474cbd1
 	tx_config = nes_read_indexed(nesdev, NES_IDX_MAC_TX_CONFIG);
 	if (phy_type == NES_PHY_TYPE_1G) {
 		/* setup 1G MDIO operation */
