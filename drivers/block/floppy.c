--- conflicted
+++ resolved
@@ -3497,11 +3497,10 @@
 	    ((cmd & 0x80) && !capable(CAP_SYS_ADMIN)))
 		return -EPERM;
 
-<<<<<<< HEAD
+	if (WARN_ON(size < 0 || size > sizeof(inparam)))
+		return -EINVAL;
+
 	if (size < 0 || size > sizeof(inparam))
-=======
-	if (WARN_ON(size < 0 || size > sizeof(inparam)))
->>>>>>> 8bea8672
 		return -EINVAL;
 
 	/* copyin */
