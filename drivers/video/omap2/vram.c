--- conflicted
+++ resolved
@@ -555,11 +555,7 @@
 
 	if (paddr) {
 		if ((paddr & ~PAGE_MASK) ||
-<<<<<<< HEAD
-		    !memblock_region_is_memory(paddr, size)) {
-=======
 		    !memblock_is_region_memory(paddr, size)) {
->>>>>>> 153db80f
 			pr_err("Illegal SDRAM region for VRAM\n");
 			return;
 		}
