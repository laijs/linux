#
# Generic video config states
#

config VIDEO_V4L2
	tristate
	depends on VIDEO_DEV && VIDEO_V4L2_COMMON
	default VIDEO_DEV && VIDEO_V4L2_COMMON

config VIDEO_V4L1
	tristate
	depends on VIDEO_DEV && VIDEO_V4L2_COMMON && VIDEO_ALLOW_V4L1
	default VIDEO_DEV && VIDEO_V4L2_COMMON && VIDEO_ALLOW_V4L1

config VIDEOBUF_GEN
	tristate

config VIDEOBUF_DMA_SG
	depends on HAS_DMA
	select VIDEOBUF_GEN
	tristate

config VIDEOBUF_VMALLOC
	select VIDEOBUF_GEN
	tristate

config VIDEOBUF_DMA_CONTIG
	depends on HAS_DMA
	select VIDEOBUF_GEN
	tristate

config VIDEOBUF_DVB
	tristate
	select VIDEOBUF_GEN

config VIDEO_BTCX
	depends on PCI
	tristate

config VIDEO_TVEEPROM
	tristate
	depends on I2C

config VIDEO_TUNER
	tristate
	depends on MEDIA_TUNER

config V4L2_MEM2MEM_DEV
	tristate
	depends on VIDEOBUF_GEN

#
# Multimedia Video device configuration
#

menuconfig VIDEO_CAPTURE_DRIVERS
	bool "Video capture adapters"
	depends on VIDEO_V4L2
	default y
	---help---
	  Say Y here to enable selecting the video adapters for
	  webcams, analog TV, and hybrid analog/digital TV.
	  Some of those devices also supports FM radio.

if VIDEO_CAPTURE_DRIVERS && VIDEO_V4L2

config VIDEO_ADV_DEBUG
	bool "Enable advanced debug functionality"
	default n
	---help---
	  Say Y here to enable advanced debugging functionality on some
	  V4L devices.
	  In doubt, say N.

config VIDEO_FIXED_MINOR_RANGES
	bool "Enable old-style fixed minor ranges for video devices"
	default n
	---help---
	  Say Y here to enable the old-style fixed-range minor assignments.
	  Only useful if you rely on the old behavior and use mknod instead of udev.

	  When in doubt, say N.

config VIDEO_HELPER_CHIPS_AUTO
	bool "Autoselect pertinent encoders/decoders and other helper chips"
	default y
	---help---
	  Most video cards may require additional modules to encode or
	  decode audio/video standards. This option will autoselect
	  all pertinent modules to each selected video module.

	  Unselect this only if you know exactly what you are doing, since
	  it may break support on some boards.

	  In doubt, say Y.

config VIDEO_IR_I2C
	tristate "I2C module for IR" if !VIDEO_HELPER_CHIPS_AUTO
	depends on I2C && VIDEO_IR
	default y
	---help---
	  Most boards have an IR chip directly connected via GPIO. However,
	  some video boards have the IR connected via I2C bus.

	  If your board doesn't have an I2C IR chip, you may disable this
	  option.

	  In doubt, say Y.

#
# Encoder / Decoder module configuration
#

menu "Encoders/decoders and other helper chips"
	depends on !VIDEO_HELPER_CHIPS_AUTO

comment "Audio decoders"

config VIDEO_TVAUDIO
	tristate "Simple audio decoder chips"
	depends on VIDEO_V4L2 && I2C
	---help---
	  Support for several audio decoder chips found on some bt8xx boards:
	  Philips: tda9840, tda9873h, tda9874h/a, tda9850, tda985x, tea6300,
		   tea6320, tea6420, tda8425, ta8874z.
	  Microchip: pic16c54 based design on ProVideo PV951 board.

	  To compile this driver as a module, choose M here: the
	  module will be called tvaudio.

config VIDEO_TDA7432
	tristate "Philips TDA7432 audio processor"
	depends on VIDEO_V4L2 && I2C
	---help---
	  Support for tda7432 audio decoder chip found on some bt8xx boards.

	  To compile this driver as a module, choose M here: the
	  module will be called tda7432.

config VIDEO_TDA9840
	tristate "Philips TDA9840 audio processor"
	depends on I2C
	---help---
	  Support for tda9840 audio decoder chip found on some Zoran boards.

	  To compile this driver as a module, choose M here: the
	  module will be called tda9840.

config VIDEO_TDA9875
	tristate "Philips TDA9875 audio processor"
	depends on VIDEO_V4L2 && I2C
	---help---
	  Support for tda9875 audio decoder chip found on some bt8xx boards.

	  To compile this driver as a module, choose M here: the
	  module will be called tda9875.

config VIDEO_TEA6415C
	tristate "Philips TEA6415C audio processor"
	depends on I2C
	---help---
	  Support for tea6415c audio decoder chip found on some bt8xx boards.

	  To compile this driver as a module, choose M here: the
	  module will be called tea6415c.

config VIDEO_TEA6420
	tristate "Philips TEA6420 audio processor"
	depends on I2C
	---help---
	  Support for tea6420 audio decoder chip found on some bt8xx boards.

	  To compile this driver as a module, choose M here: the
	  module will be called tea6420.

config VIDEO_MSP3400
	tristate "Micronas MSP34xx audio decoders"
	depends on VIDEO_V4L2 && I2C
	---help---
	  Support for the Micronas MSP34xx series of audio decoders.

	  To compile this driver as a module, choose M here: the
	  module will be called msp3400.

config VIDEO_CS5345
	tristate "Cirrus Logic CS5345 audio ADC"
	depends on VIDEO_V4L2 && I2C
	---help---
	  Support for the Cirrus Logic CS5345 24-bit, 192 kHz
	  stereo A/D converter.

	  To compile this driver as a module, choose M here: the
	  module will be called cs5345.

config VIDEO_CS53L32A
	tristate "Cirrus Logic CS53L32A audio ADC"
	depends on VIDEO_V4L2 && I2C
	---help---
	  Support for the Cirrus Logic CS53L32A low voltage
	  stereo A/D converter.

	  To compile this driver as a module, choose M here: the
	  module will be called cs53l32a.

config VIDEO_M52790
	tristate "Mitsubishi M52790 A/V switch"
	depends on VIDEO_V4L2 && I2C
	---help---
	 Support for the Mitsubishi M52790 A/V switch.

	 To compile this driver as a module, choose M here: the
	 module will be called m52790.

config VIDEO_TLV320AIC23B
	tristate "Texas Instruments TLV320AIC23B audio codec"
	depends on VIDEO_V4L2 && I2C && EXPERIMENTAL
	---help---
	  Support for the Texas Instruments TLV320AIC23B audio codec.

	  To compile this driver as a module, choose M here: the
	  module will be called tlv320aic23b.

config VIDEO_WM8775
	tristate "Wolfson Microelectronics WM8775 audio ADC with input mixer"
	depends on VIDEO_V4L2 && I2C
	---help---
	  Support for the Wolfson Microelectronics WM8775 high
	  performance stereo A/D Converter with a 4 channel input mixer.

	  To compile this driver as a module, choose M here: the
	  module will be called wm8775.

config VIDEO_WM8739
	tristate "Wolfson Microelectronics WM8739 stereo audio ADC"
	depends on VIDEO_V4L2 && I2C
	---help---
	  Support for the Wolfson Microelectronics WM8739
	  stereo A/D Converter.

	  To compile this driver as a module, choose M here: the
	  module will be called wm8739.

config VIDEO_VP27SMPX
	tristate "Panasonic VP27s internal MPX"
	depends on VIDEO_V4L2 && I2C
	---help---
	  Support for the internal MPX of the Panasonic VP27s tuner.

	  To compile this driver as a module, choose M here: the
	  module will be called vp27smpx.

comment "RDS decoders"

config VIDEO_SAA6588
	tristate "SAA6588 Radio Chip RDS decoder support"
	depends on VIDEO_V4L2 && I2C

	help
	  Support for this Radio Data System (RDS) decoder. This allows
	  seeing radio station identification transmitted using this
	  standard.

	  To compile this driver as a module, choose M here: the
	  module will be called saa6588.

comment "Video decoders"

config VIDEO_ADV7180
	tristate "Analog Devices ADV7180 decoder"
	depends on VIDEO_V4L2 && I2C
	---help---
	  Support for the Analog Devices ADV7180 video decoder.

	  To compile this driver as a module, choose M here: the
	  module will be called adv7180.

config VIDEO_BT819
	tristate "BT819A VideoStream decoder"
	depends on VIDEO_V4L2 && I2C
	---help---
	  Support for BT819A video decoder.

	  To compile this driver as a module, choose M here: the
	  module will be called bt819.

config VIDEO_BT856
	tristate "BT856 VideoStream decoder"
	depends on VIDEO_V4L2 && I2C
	---help---
	  Support for BT856 video decoder.

	  To compile this driver as a module, choose M here: the
	  module will be called bt856.

config VIDEO_BT866
	tristate "BT866 VideoStream decoder"
	depends on VIDEO_V4L2 && I2C
	---help---
	  Support for BT866 video decoder.

	  To compile this driver as a module, choose M here: the
	  module will be called bt866.

config VIDEO_KS0127
	tristate "KS0127 video decoder"
	depends on VIDEO_V4L2 && I2C
	---help---
	  Support for KS0127 video decoder.

	  This chip is used on AverMedia AVS6EYES Zoran-based MJPEG
	  cards.

	  To compile this driver as a module, choose M here: the
	  module will be called ks0127.

config VIDEO_OV7670
	tristate "OmniVision OV7670 sensor support"
	depends on I2C && VIDEO_V4L2
	---help---
	  This is a Video4Linux2 sensor-level driver for the OmniVision
	  OV7670 VGA camera.  It currently only works with the M88ALP01
	  controller.

config VIDEO_MT9V011
	tristate "Micron mt9v011 sensor support"
	depends on I2C && VIDEO_V4L2
	---help---
	  This is a Video4Linux2 sensor-level driver for the Micron
	  mt0v011 1.3 Mpixel camera.  It currently only works with the
	  em28xx driver.

config VIDEO_TCM825X
	tristate "TCM825x camera sensor support"
	depends on I2C && VIDEO_V4L2
	---help---
	  This is a driver for the Toshiba TCM825x VGA camera sensor.
	  It is used for example in Nokia N800.

config VIDEO_SAA7110
	tristate "Philips SAA7110 video decoder"
	depends on VIDEO_V4L2 && I2C
	---help---
	  Support for the Philips SAA7110 video decoders.

	  To compile this driver as a module, choose M here: the
	  module will be called saa7110.

config VIDEO_SAA711X
	tristate "Philips SAA7111/3/4/5 video decoders"
	depends on VIDEO_V4L2 && I2C
	---help---
	  Support for the Philips SAA7111/3/4/5 video decoders.

	  To compile this driver as a module, choose M here: the
	  module will be called saa7115.

config VIDEO_SAA717X
	tristate "Philips SAA7171/3/4 audio/video decoders"
	depends on VIDEO_V4L2 && I2C
	---help---
	  Support for the Philips SAA7171/3/4 audio/video decoders.

	  To compile this driver as a module, choose M here: the
	  module will be called saa717x.

config VIDEO_SAA7191
	tristate "Philips SAA7191 video decoder"
	depends on VIDEO_V4L2 && I2C
	---help---
	  Support for the Philips SAA7191 video decoder.

	  To compile this driver as a module, choose M here: the
	  module will be called saa7191.

config VIDEO_TVP514X
	tristate "Texas Instruments TVP514x video decoder"
	depends on VIDEO_V4L2 && I2C
	---help---
	  This is a Video4Linux2 sensor-level driver for the TI TVP5146/47
	  decoder. It is currently working with the TI OMAP3 camera
	  controller.

	  To compile this driver as a module, choose M here: the
	  module will be called tvp514x.

config VIDEO_TVP5150
	tristate "Texas Instruments TVP5150 video decoder"
	depends on VIDEO_V4L2 && I2C
	---help---
	  Support for the Texas Instruments TVP5150 video decoder.

	  To compile this driver as a module, choose M here: the
	  module will be called tvp5150.

config VIDEO_TVP7002
	tristate "Texas Instruments TVP7002 video decoder"
	depends on VIDEO_V4L2 && I2C
	---help---
	  Support for the Texas Instruments TVP7002 video decoder.

	  To compile this driver as a module, choose M here: the
	  module will be called tvp7002.

config VIDEO_VPX3220
	tristate "vpx3220a, vpx3216b & vpx3214c video decoders"
	depends on VIDEO_V4L2 && I2C
	---help---
	  Support for VPX322x video decoders.

	  To compile this driver as a module, choose M here: the
	  module will be called vpx3220.

comment "Video and audio decoders"

source "drivers/media/video/cx25840/Kconfig"

comment "MPEG video encoders"

config VIDEO_CX2341X
	tristate "Conexant CX2341x MPEG encoders"
	depends on VIDEO_V4L2 && VIDEO_V4L2_COMMON
	---help---
	  Support for the Conexant CX23416 MPEG encoders
	  and CX23415 MPEG encoder/decoders.

	  This module currently supports the encoding functions only.

	  To compile this driver as a module, choose M here: the
	  module will be called cx2341x.

comment "Video encoders"

config VIDEO_SAA7127
	tristate "Philips SAA7127/9 digital video encoders"
	depends on VIDEO_V4L2 && I2C
	---help---
	  Support for the Philips SAA7127/9 digital video encoders.

	  To compile this driver as a module, choose M here: the
	  module will be called saa7127.

config VIDEO_SAA7185
	tristate "Philips SAA7185 video encoder"
	depends on VIDEO_V4L2 && I2C
	---help---
	  Support for the Philips SAA7185 video encoder.

	  To compile this driver as a module, choose M here: the
	  module will be called saa7185.

config VIDEO_ADV7170
	tristate "Analog Devices ADV7170 video encoder"
	depends on VIDEO_V4L2 && I2C
	---help---
	  Support for the Analog Devices ADV7170 video encoder driver

	  To compile this driver as a module, choose M here: the
	  module will be called adv7170.

config VIDEO_ADV7175
	tristate "Analog Devices ADV7175 video encoder"
	depends on VIDEO_V4L2 && I2C
	---help---
	  Support for the Analog Devices ADV7175 video encoder driver

	  To compile this driver as a module, choose M here: the
	  module will be called adv7175.

config VIDEO_THS7303
	tristate "THS7303 Video Amplifier"
	depends on I2C
	help
	  Support for TI THS7303 video amplifier

	  To compile this driver as a module, choose M here: the
	  module will be called ths7303.

config VIDEO_ADV7343
	tristate "ADV7343 video encoder"
	depends on I2C
	help
	  Support for Analog Devices I2C bus based ADV7343 encoder.

	  To compile this driver as a module, choose M here: the
	  module will be called adv7343.

config VIDEO_AK881X
	tristate "AK8813/AK8814 video encoders"
	depends on I2C
	help
	  Video output driver for AKM AK8813 and AK8814 TV encoders

comment "Video improvement chips"

config VIDEO_UPD64031A
	tristate "NEC Electronics uPD64031A Ghost Reduction"
	depends on VIDEO_V4L2 && I2C
	---help---
	  Support for the NEC Electronics uPD64031A Ghost Reduction
	  video chip. It is most often found in NTSC TV cards made for
	  Japan and is used to reduce the 'ghosting' effect that can
	  be present in analog TV broadcasts.

	  To compile this driver as a module, choose M here: the
	  module will be called upd64031a.

config VIDEO_UPD64083
	tristate "NEC Electronics uPD64083 3-Dimensional Y/C separation"
	depends on VIDEO_V4L2 && I2C
	---help---
	  Support for the NEC Electronics uPD64083 3-Dimensional Y/C
	  separation video chip. It is used to improve the quality of
	  the colors of a composite signal.

	  To compile this driver as a module, choose M here: the
	  module will be called upd64083.

endmenu # encoder / decoder chips

config DISPLAY_DAVINCI_DM646X_EVM
	tristate "DM646x EVM Video Display"
	depends on VIDEO_DEV && MACH_DAVINCI_DM6467_EVM
	select VIDEOBUF_DMA_CONTIG
	select VIDEO_DAVINCI_VPIF
	select VIDEO_ADV7343
	select VIDEO_THS7303
	help
	  Support for DM6467 based display device.

	  To compile this driver as a module, choose M here: the
	  module will be called vpif_display.

config VIDEO_SH_VOU
	tristate "SuperH VOU video output driver"
	depends on VIDEO_DEV && ARCH_SHMOBILE
	select VIDEOBUF_DMA_CONTIG
	help
	  Support for the Video Output Unit (VOU) on SuperH SoCs.

config CAPTURE_DAVINCI_DM646X_EVM
	tristate "DM646x EVM Video Capture"
	depends on VIDEO_DEV && MACH_DAVINCI_DM6467_EVM
	select VIDEOBUF_DMA_CONTIG
	select VIDEO_DAVINCI_VPIF
	help
	  Support for DM6467 based capture device.

	  To compile this driver as a module, choose M here: the
	  module will be called vpif_capture.

config VIDEO_DAVINCI_VPIF
	tristate "DaVinci VPIF Driver"
	depends on DISPLAY_DAVINCI_DM646X_EVM
	help
	  Support for DaVinci VPIF Driver.

	  To compile this driver as a module, choose M here: the
	  module will be called vpif.

config VIDEO_VIVI
	tristate "Virtual Video Driver"
	depends on VIDEO_DEV && VIDEO_V4L2 && !SPARC32 && !SPARC64 && FONTS
	select FONT_8x16
	select VIDEOBUF_VMALLOC
	default n
	---help---
	  Enables a virtual video driver. This device shows a color bar
	  and a timestamp, as a real device would generate by using V4L2
	  api.
	  Say Y here if you want to test video apps or debug V4L devices.
	  In doubt, say N.

config VIDEO_VPSS_SYSTEM
	tristate "VPSS System module driver"
	depends on ARCH_DAVINCI
	help
	  Support for vpss system module for video driver

config VIDEO_VPFE_CAPTURE
	tristate "VPFE Video Capture Driver"
	depends on VIDEO_V4L2 && ARCH_DAVINCI
	select VIDEOBUF_DMA_CONTIG
	help
	  Support for DMXXXX VPFE based frame grabber. This is the
	  common V4L2 module for following DMXXX SoCs from Texas
	  Instruments:- DM6446 & DM355.

	  To compile this driver as a module, choose M here: the
	  module will be called vpfe-capture.

config VIDEO_DM6446_CCDC
	tristate "DM6446 CCDC HW module"
	depends on ARCH_DAVINCI_DM644x && VIDEO_VPFE_CAPTURE
	select VIDEO_VPSS_SYSTEM
	default y
	help
	   Enables DaVinci CCD hw module. DaVinci CCDC hw interfaces
	   with decoder modules such as TVP5146 over BT656 or
	   sensor module such as MT9T001 over a raw interface. This
	   module configures the interface and CCDC/ISIF to do
	   video frame capture from slave decoders.

	   To compile this driver as a module, choose M here: the
	   module will be called vpfe.

config VIDEO_DM355_CCDC
	tristate "DM355 CCDC HW module"
	depends on ARCH_DAVINCI_DM355 && VIDEO_VPFE_CAPTURE
	select VIDEO_VPSS_SYSTEM
	default y
	help
	   Enables DM355 CCD hw module. DM355 CCDC hw interfaces
	   with decoder modules such as TVP5146 over BT656 or
	   sensor module such as MT9T001 over a raw interface. This
	   module configures the interface and CCDC/ISIF to do
	   video frame capture from a slave decoders

	   To compile this driver as a module, choose M here: the
	   module will be called vpfe.

config VIDEO_ISIF
	tristate "ISIF HW module"
	depends on ARCH_DAVINCI_DM365 && VIDEO_VPFE_CAPTURE
	select VIDEO_VPSS_SYSTEM
	default y
	help
	   Enables ISIF hw module. This is the hardware module for
	   configuring ISIF in VPFE to capture Raw Bayer RGB data  from
	   a image sensor or YUV data from a YUV source.

	   To compile this driver as a module, choose M here: the
	   module will be called vpfe.

source "drivers/media/video/omap/Kconfig"

source "drivers/media/video/bt8xx/Kconfig"

config VIDEO_PMS
	tristate "Mediavision Pro Movie Studio Video For Linux"
	depends on ISA && VIDEO_V4L2
	help
	  Say Y if you have such a thing.

	  To compile this driver as a module, choose M here: the
	  module will be called pms.

config VIDEO_BWQCAM
	tristate "Quickcam BW Video For Linux"
	depends on PARPORT && VIDEO_V4L1
	depends on 0
	help
	  Say Y have if you the black and white version of the QuickCam
	  camera. See the next option for the color version.

	  To compile this driver as a module, choose M here: the
	  module will be called bw-qcam.

config VIDEO_CQCAM
	tristate "QuickCam Colour Video For Linux (EXPERIMENTAL)"
	depends on EXPERIMENTAL && PARPORT && VIDEO_V4L1
	depends on 0
	help
	  This is the video4linux driver for the colour version of the
	  Connectix QuickCam.  If you have one of these cameras, say Y here,
	  otherwise say N.  This driver does not work with the original
	  monochrome QuickCam, QuickCam VC or QuickClip.  It is also available
	  as a module (c-qcam).
	  Read <file:Documentation/video4linux/CQcam.txt> for more information.

config VIDEO_W9966
	tristate "W9966CF Webcam (FlyCam Supra and others) Video For Linux"
<<<<<<< HEAD
	depends on PARPORT_1284 && PARPORT && VIDEO_V4L1
=======
	depends on PARPORT_1284 && PARPORT && VIDEO_V4L2
>>>>>>> 70f20804
	depends on 0
	help
	  Video4linux driver for Winbond's w9966 based Webcams.
	  Currently tested with the LifeView FlyCam Supra.
	  If you have one of these cameras, say Y here
	  otherwise say N.
	  This driver is also available as a module (w9966).

	  Check out <file:Documentation/video4linux/w9966.txt> for more
	  information.

config VIDEO_CPIA
	tristate "CPiA Video For Linux (DEPRECATED)"
	depends on VIDEO_V4L1
	default n
	---help---
	  This driver is DEPRECATED please use the gspca cpia1 module
	  instead. Note that you need atleast version 0.6.4 of libv4l for
	  the cpia1 gspca module.

	  This is the video4linux driver for cameras based on Vision's CPiA
	  (Colour Processor Interface ASIC), such as the Creative Labs Video
	  Blaster Webcam II. If you have one of these cameras, say Y here
	  and select parallel port and/or USB lowlevel support below,
	  otherwise say N. This will not work with the Creative Webcam III.

	  Please read <file:Documentation/video4linux/README.cpia> for more
	  information.

	  This driver is also available as a module (cpia).

config VIDEO_CPIA_PP
	tristate "CPiA Parallel Port Lowlevel Support"
	depends on PARPORT_1284 && VIDEO_CPIA && PARPORT
	help
	  This is the lowlevel parallel port support for cameras based on
	  Vision's CPiA (Colour Processor Interface ASIC), such as the
	  Creative Webcam II. If you have the parallel port version of one
	  of these cameras, say Y here, otherwise say N. It is also available
	  as a module (cpia_pp).

config VIDEO_CPIA_USB
	tristate "CPiA USB Lowlevel Support"
	depends on VIDEO_CPIA && USB
	help
	  This is the lowlevel USB support for cameras based on Vision's CPiA
	  (Colour Processor Interface ASIC), such as the Creative Webcam II.
	  If you have the USB version of one of these cameras, say Y here,
	  otherwise say N. This will not work with the Creative Webcam III.
	  It is also available as a module (cpia_usb).

source "drivers/media/video/cpia2/Kconfig"

config VIDEO_SAA5246A
	tristate "SAA5246A, SAA5281 Teletext processor"
	depends on I2C && VIDEO_V4L2
	help
	  Support for I2C bus based teletext using the SAA5246A or SAA5281
	  chip. Useful only if you live in Europe.

	  To compile this driver as a module, choose M here: the
	  module will be called saa5246a.

config VIDEO_SAA5249
	tristate "SAA5249 Teletext processor"
	depends on I2C && VIDEO_V4L2
	help
	  Support for I2C bus based teletext using the SAA5249 chip. At the
	  moment this is only useful on some European WinTV cards.

	  To compile this driver as a module, choose M here: the
	  module will be called saa5249.

config VIDEO_VINO
	tristate "SGI Vino Video For Linux (EXPERIMENTAL)"
	depends on I2C && SGI_IP22 && EXPERIMENTAL && VIDEO_V4L2
	select VIDEO_SAA7191 if VIDEO_HELPER_CHIPS_AUTO
	help
	  Say Y here to build in support for the Vino video input system found
	  on SGI Indy machines.

config VIDEO_STRADIS
	tristate "Stradis 4:2:2 MPEG-2 video driver  (EXPERIMENTAL)"
	depends on EXPERIMENTAL && PCI && VIDEO_V4L1 && VIRT_TO_BUS
	help
	  Say Y here to enable support for the Stradis 4:2:2 MPEG-2 video
	  driver for PCI.  There is a product page at
	  <http://www.stradis.com/>.

source "drivers/media/video/zoran/Kconfig"

config VIDEO_MEYE
	tristate "Sony Vaio Picturebook Motion Eye Video For Linux"
	depends on PCI && SONY_LAPTOP && VIDEO_V4L2
	---help---
	  This is the video4linux driver for the Motion Eye camera found
	  in the Vaio Picturebook laptops. Please read the material in
	  <file:Documentation/video4linux/meye.txt> for more information.

	  If you say Y or M here, you need to say Y or M to "Sony Laptop
	  Extras" in the misc device section.

	  To compile this driver as a module, choose M here: the
	  module will be called meye.

source "drivers/media/video/saa7134/Kconfig"

config VIDEO_MXB
	tristate "Siemens-Nixdorf 'Multimedia eXtension Board'"
	depends on PCI && VIDEO_V4L2 && I2C
	select VIDEO_SAA7146_VV
	select VIDEO_TUNER
	select VIDEO_SAA711X if VIDEO_HELPER_CHIPS_AUTO
	select VIDEO_TDA9840 if VIDEO_HELPER_CHIPS_AUTO
	select VIDEO_TEA6415C if VIDEO_HELPER_CHIPS_AUTO
	select VIDEO_TEA6420 if VIDEO_HELPER_CHIPS_AUTO
	---help---
	  This is a video4linux driver for the 'Multimedia eXtension Board'
	  TV card by Siemens-Nixdorf.

	  To compile this driver as a module, choose M here: the
	  module will be called mxb.

config VIDEO_HEXIUM_ORION
	tristate "Hexium HV-PCI6 and Orion frame grabber"
	depends on PCI && VIDEO_V4L2 && I2C
	select VIDEO_SAA7146_VV
	---help---
	  This is a video4linux driver for the Hexium HV-PCI6 and
	  Orion frame grabber cards by Hexium.

	  To compile this driver as a module, choose M here: the
	  module will be called hexium_orion.

config VIDEO_HEXIUM_GEMINI
	tristate "Hexium Gemini frame grabber"
	depends on PCI && VIDEO_V4L2 && I2C
	select VIDEO_SAA7146_VV
	---help---
	  This is a video4linux driver for the Hexium Gemini frame
	  grabber card by Hexium. Please note that the Gemini Dual
	  card is *not* fully supported.

	  To compile this driver as a module, choose M here: the
	  module will be called hexium_gemini.

source "drivers/media/video/cx88/Kconfig"

source "drivers/media/video/cx23885/Kconfig"

source "drivers/media/video/au0828/Kconfig"

source "drivers/media/video/ivtv/Kconfig"

source "drivers/media/video/cx18/Kconfig"

source "drivers/media/video/saa7164/Kconfig"

config VIDEO_M32R_AR
	tristate "AR devices"
	depends on M32R && VIDEO_V4L2
	---help---
	  This is a video4linux driver for the Renesas AR (Artificial Retina)
	  camera module.

config VIDEO_M32R_AR_M64278
	tristate "AR device with color module M64278(VGA)"
	depends on PLAT_M32700UT
	select VIDEO_M32R_AR
	---help---
	  This is a video4linux driver for the Renesas AR (Artificial
	  Retina) with M64278E-800 camera module.
	  This module supports VGA(640x480 pixels) resolutions.

	  To compile this driver as a module, choose M here: the
	  module will be called arv.

config VIDEO_CAFE_CCIC
	tristate "Marvell 88ALP01 (Cafe) CMOS Camera Controller support"
	depends on PCI && I2C && VIDEO_V4L2
	select VIDEO_OV7670
	---help---
	  This is a video4linux2 driver for the Marvell 88ALP01 integrated
	  CMOS camera controller.  This is the controller found on first-
	  generation OLPC systems.

config SOC_CAMERA
	tristate "SoC camera support"
	depends on VIDEO_V4L2 && HAS_DMA && I2C
	select VIDEOBUF_GEN
	help
	  SoC Camera is a common API to several cameras, not connecting
	  over a bus like PCI or USB. For example some i2c camera connected
	  directly to the data bus of an SoC.

config SOC_CAMERA_MT9M001
	tristate "mt9m001 support"
	depends on SOC_CAMERA && I2C
	select GPIO_PCA953X if MT9M001_PCA9536_SWITCH
	help
	  This driver supports MT9M001 cameras from Micron, monochrome
	  and colour models.

config SOC_CAMERA_MT9M111
	tristate "mt9m111 and mt9m112 support"
	depends on SOC_CAMERA && I2C
	help
	  This driver supports MT9M111 and MT9M112 cameras from Micron

config SOC_CAMERA_MT9T031
	tristate "mt9t031 support"
	depends on SOC_CAMERA && I2C
	help
	  This driver supports MT9T031 cameras from Micron.

config SOC_CAMERA_MT9T112
	tristate "mt9t112 support"
	depends on SOC_CAMERA && I2C
	help
	  This driver supports MT9T112 cameras from Aptina.

config SOC_CAMERA_MT9V022
	tristate "mt9v022 support"
	depends on SOC_CAMERA && I2C
	select GPIO_PCA953X if MT9V022_PCA9536_SWITCH
	help
	  This driver supports MT9V022 cameras from Micron

config SOC_CAMERA_RJ54N1
	tristate "rj54n1cb0c support"
	depends on SOC_CAMERA && I2C
	help
	  This is a rj54n1cb0c video driver

config SOC_CAMERA_TW9910
	tristate "tw9910 support"
	depends on SOC_CAMERA && I2C
	help
	  This is a tw9910 video driver

config SOC_CAMERA_PLATFORM
	tristate "platform camera support"
	depends on SOC_CAMERA
	help
	  This is a generic SoC camera platform driver, useful for testing

config SOC_CAMERA_OV772X
	tristate "ov772x camera support"
	depends on SOC_CAMERA && I2C
	help
	  This is a ov772x camera driver

config SOC_CAMERA_OV9640
	tristate "ov9640 camera support"
	depends on SOC_CAMERA && I2C
	help
	  This is a ov9640 camera driver

config MX1_VIDEO
	bool

config VIDEO_MX1
	tristate "i.MX1/i.MXL CMOS Sensor Interface driver"
	depends on VIDEO_DEV && ARCH_MX1 && SOC_CAMERA
	select FIQ
	select VIDEOBUF_DMA_CONTIG
	select MX1_VIDEO
	---help---
	  This is a v4l2 driver for the i.MX1/i.MXL CMOS Sensor Interface

config MX3_VIDEO
	bool

config VIDEO_MX3
	tristate "i.MX3x Camera Sensor Interface driver"
	depends on VIDEO_DEV && MX3_IPU && SOC_CAMERA
	select VIDEOBUF_DMA_CONTIG
	select MX3_VIDEO
	---help---
	  This is a v4l2 driver for the i.MX3x Camera Sensor Interface

config VIDEO_PXA27x
	tristate "PXA27x Quick Capture Interface driver"
	depends on VIDEO_DEV && PXA27x && SOC_CAMERA
	select VIDEOBUF_DMA_SG
	---help---
	  This is a v4l2 driver for the PXA27x Quick Capture Interface

config VIDEO_SH_MOBILE_CEU
	tristate "SuperH Mobile CEU Interface driver"
	depends on VIDEO_DEV && SOC_CAMERA && HAS_DMA && HAVE_CLK
	select VIDEOBUF_DMA_CONTIG
	---help---
	  This is a v4l2 driver for the SuperH Mobile CEU Interface

config VIDEO_OMAP2
	tristate "OMAP2 Camera Capture Interface driver"
	depends on VIDEO_DEV && ARCH_OMAP2
	select VIDEOBUF_DMA_SG
	---help---
	  This is a v4l2 driver for the TI OMAP2 camera capture interface

#
# USB Multimedia device configuration
#

menuconfig V4L_USB_DRIVERS
	bool "V4L USB devices"
	depends on USB
	default y

if V4L_USB_DRIVERS && USB

source "drivers/media/video/uvc/Kconfig"

source "drivers/media/video/gspca/Kconfig"

source "drivers/media/video/pvrusb2/Kconfig"

source "drivers/media/video/hdpvr/Kconfig"

source "drivers/media/video/em28xx/Kconfig"

source "drivers/media/video/tlg2300/Kconfig"

source "drivers/media/video/cx231xx/Kconfig"

source "drivers/media/video/usbvision/Kconfig"

source "drivers/media/video/usbvideo/Kconfig"

source "drivers/media/video/et61x251/Kconfig"

config VIDEO_OVCAMCHIP
	tristate "OmniVision Camera Chip support (DEPRECATED)"
	depends on I2C && VIDEO_V4L1
	default n
	---help---
	  This driver is DEPRECATED please use the gspca ov519 module
	  instead. Note that for the ov511 / ov518 support of the gspca module
	  you need atleast version 0.6.0 of libv4l and for the w9968cf
	  atleast version 0.6.3 of libv4l.

	  Support for the OmniVision OV6xxx and OV7xxx series of camera chips.
	  This driver is intended to be used with the ov511 and w9968cf USB
	  camera drivers.

	  To compile this driver as a module, choose M here: the
	  module will be called ovcamchip.

config USB_W9968CF
	tristate "USB W996[87]CF JPEG Dual Mode Camera support (DEPRECATED)"
	depends on VIDEO_V4L1 && I2C && VIDEO_OVCAMCHIP
	default n
	---help---
	  This driver is DEPRECATED please use the gspca ov519 module
	  instead. Note that for the w9968cf support of the gspca module
	  you need atleast version 0.6.3 of libv4l.

	  Say Y here if you want support for cameras based on OV681 or
	  Winbond W9967CF/W9968CF JPEG USB Dual Mode Camera Chips.

	  This driver has an optional plugin, which is distributed as a
	  separate module only (released under GPL). It allows to use higher
	  resolutions and framerates, but cannot be included in the official
	  Linux kernel for performance purposes.

	  See <file:Documentation/video4linux/w9968cf.txt> for more info.

	  To compile this driver as a module, choose M here: the
	  module will be called w9968cf.

config USB_OV511
	tristate "USB OV511 Camera support (DEPRECATED)"
	depends on VIDEO_V4L1
	default n
	---help---
	  This driver is DEPRECATED please use the gspca ov519 module
	  instead. Note that for the ov511 / ov518 support of the gspca module
	  you need atleast version 0.6.0 of libv4l.

	  Say Y here if you want to connect this type of camera to your
	  computer's USB port. See <file:Documentation/video4linux/ov511.txt>
	  for more information and for a list of supported cameras.

	  To compile this driver as a module, choose M here: the
	  module will be called ov511.

config USB_SE401
	tristate "USB SE401 Camera support"
	depends on VIDEO_V4L1
	---help---
	  Say Y here if you want to connect this type of camera to your
	  computer's USB port. See <file:Documentation/video4linux/se401.txt>
	  for more information and for a list of supported cameras.

	  To compile this driver as a module, choose M here: the
	  module will be called se401.

source "drivers/media/video/sn9c102/Kconfig"

config USB_STV680
	tristate "USB STV680 (Pencam) Camera support (DEPRECATED)"
	depends on VIDEO_V4L1
	default n
	---help---
	  This driver is DEPRECATED please use the gspca stv0680 module
	  instead. Note that for the gspca stv0680 module you need
	  atleast version 0.6.3 of libv4l.

	  Say Y here if you want to connect this type of camera to your
	  computer's USB port. This includes the Pencam line of cameras.
	  See <file:Documentation/video4linux/stv680.txt> for more information
	  and for a list of supported cameras.

	  To compile this driver as a module, choose M here: the
	  module will be called stv680.

source "drivers/media/video/zc0301/Kconfig"

source "drivers/media/video/pwc/Kconfig"

config USB_ZR364XX
	tristate "USB ZR364XX Camera support"
	depends on VIDEO_V4L2
	select VIDEOBUF_GEN
	select VIDEOBUF_VMALLOC
	---help---
	  Say Y here if you want to connect this type of camera to your
	  computer's USB port.
	  See <file:Documentation/video4linux/zr364xx.txt> for more info
	  and list of supported cameras.

	  To compile this driver as a module, choose M here: the
	  module will be called zr364xx.

config USB_STKWEBCAM
	tristate "USB Syntek DC1125 Camera support"
	depends on VIDEO_V4L2 && EXPERIMENTAL
	---help---
	  Say Y here if you want to use this type of camera.
	  Supported devices are typically found in some Asus laptops,
	  with USB id 174f:a311 and 05e1:0501. Other Syntek cameras
	  may be supported by the stk11xx driver, from which this is
	  derived, see http://stk11xx.sourceforge.net

	  To compile this driver as a module, choose M here: the
	  module will be called stkwebcam.

config USB_S2255
	tristate "USB Sensoray 2255 video capture device"
	depends on VIDEO_V4L2
	select VIDEOBUF_VMALLOC
	default n
	help
	  Say Y here if you want support for the Sensoray 2255 USB device.
	  This driver can be compiled as a module, called s2255drv.

endif # V4L_USB_DRIVERS
endif # VIDEO_CAPTURE_DRIVERS

menuconfig V4L_MEM2MEM_DRIVERS
	bool "Memory-to-memory multimedia devices"
	depends on VIDEO_V4L2
	default n
	---help---
	  Say Y here to enable selecting drivers for V4L devices that
	  use system memory for both source and destination buffers, as opposed
	  to capture and output drivers, which use memory buffers for just
	  one of those.

if V4L_MEM2MEM_DRIVERS

config VIDEO_MEM2MEM_TESTDEV
	tristate "Virtual test device for mem2mem framework"
	depends on VIDEO_DEV && VIDEO_V4L2
	select VIDEOBUF_VMALLOC
	select V4L2_MEM2MEM_DEV
	default n
	---help---
	  This is a virtual test device for the memory-to-memory driver
	  framework.

endif # V4L_MEM2MEM_DRIVERS<|MERGE_RESOLUTION|>--- conflicted
+++ resolved
@@ -669,11 +669,7 @@
 
 config VIDEO_W9966
 	tristate "W9966CF Webcam (FlyCam Supra and others) Video For Linux"
-<<<<<<< HEAD
-	depends on PARPORT_1284 && PARPORT && VIDEO_V4L1
-=======
 	depends on PARPORT_1284 && PARPORT && VIDEO_V4L2
->>>>>>> 70f20804
 	depends on 0
 	help
 	  Video4linux driver for Winbond's w9966 based Webcams.
