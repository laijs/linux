--- conflicted
+++ resolved
@@ -1,22 +1,3 @@
-<<<<<<< HEAD
-#include "kvm/kvm.h"
-
-#include "kvm/8250-serial.h"
-#include "kvm/virtio-blk.h"
-#include "kvm/virtio-console.h"
-#include "kvm/disk-image.h"
-#include "kvm/util.h"
-#include "kvm/pci.h"
-#include "kvm/term.h"
-
-#include <inttypes.h>
-#include <signal.h>
-#include <stdint.h>
-#include <stdlib.h>
-#include <string.h>
-#include <unistd.h>
-=======
->>>>>>> ff56002f
 #include <stdio.h>
 
 /* user defined header files */
@@ -37,173 +18,5 @@
 
 int main(int argc, char *argv[])
 {
-<<<<<<< HEAD
-	const char *kernel_filename = NULL;
-	const char *initrd_filename = NULL;
-	const char *image_filename = NULL;
-	const char *kernel_cmdline = NULL;
-	const char *kvm_dev = "/dev/kvm";
-	unsigned long ram_size = 64UL << 20;
-	bool single_step = false;
-	int i;
-
-	signal(SIGQUIT, handle_sigquit);
-	signal(SIGINT, handle_sigint);
-
-	for (i = 1; i < argc; i++) {
-		if (option_matches(argv[i], "--kernel=")) {
-			kernel_filename	= &argv[i][9];
-			continue;
-		} else if (option_matches(argv[i], "--image=")) {
-			image_filename	= &argv[i][8];
-			continue;
-		} else if (option_matches(argv[i], "--initrd=")) {
-			initrd_filename	= &argv[i][9];
-			continue;
-		} else if (option_matches(argv[i], "--params=")) {
-			kernel_cmdline	= &argv[i][9];
-			continue;
-		} else if (option_matches(argv[i], "--kvm-dev=")) {
-			kvm_dev		= &argv[i][10];
-			continue;
-		} else if (option_matches(argv[i], "--single-step")) {
-			single_step	= true;
-			continue;
-		} else if (option_matches(argv[i], "--enable-virtio-console")) {
-			active_console	= CONSOLE_VIRTIO;
-			continue;
-		} else if (option_matches(argv[i], "--mem=")) {
-			unsigned long val = atol(&argv[i][6]) << 20;
-			if (val < ram_size)
-				die("Not enough memory specified: %sMB (min %luMB)",
-					argv[i], ram_size >> 20);
-			ram_size = val;
-			continue;
-		} else if (option_matches(argv[i], "--ioport-debug")) {
-			ioport_debug	= true;
-			continue;
-		} else {
-			/* any unspecified arg is kernel image */
-			if (argv[i][0] != '-')
-				kernel_filename = argv[i];
-			else
-				warning("Unknown option: %s", argv[i]);
-		}
-	}
-
-	/* at least we should have kernel image passed */
-	if (!kernel_filename)
-		usage(argv);
-
-	term_init();
-
-	kvm = kvm__init(kvm_dev, ram_size);
-
-	if (image_filename) {
-		kvm->disk_image	= disk_image__open(image_filename);
-		if (!kvm->disk_image)
-			die("unable to load disk image %s", image_filename);
-	}
-
-	kvm__setup_cpuid(kvm);
-
-	strcpy(real_cmdline, "notsc nolapic noacpi pci=conf1 console=ttyS0 ");
-	if (!kernel_cmdline || !strstr(kernel_cmdline, "root="))
-		strlcat(real_cmdline, "root=/dev/vda rw ", sizeof(real_cmdline));
-
-	if (kernel_cmdline) {
-		strlcat(real_cmdline, kernel_cmdline, sizeof(real_cmdline));
-		real_cmdline[sizeof(real_cmdline)-1] = '\0';
-	}
-
-	if (!kvm__load_kernel(kvm, kernel_filename, initrd_filename, real_cmdline))
-		die("unable to load kernel %s", kernel_filename);
-
-	kvm__reset_vcpu(kvm);
-
-	kvm__setup_bios(kvm);
-
-	if (single_step)
-		kvm__enable_singlestep(kvm);
-
-	serial8250__init(kvm);
-
-	pci__init();
-
-	virtio_blk__init(kvm);
-
-	virtio_console__init(kvm);
-
-	kvm__start_timer(kvm);
-
-	for (;;) {
-		kvm__run(kvm);
-
-		switch (kvm->kvm_run->exit_reason) {
-		case KVM_EXIT_DEBUG:
-			kvm__show_registers(kvm);
-			kvm__show_code(kvm);
-			break;
-		case KVM_EXIT_IO: {
-			bool ret;
-
-			ret = kvm__emulate_io(kvm,
-					kvm->kvm_run->io.port,
-					(uint8_t *)kvm->kvm_run + kvm->kvm_run->io.data_offset,
-					kvm->kvm_run->io.direction,
-					kvm->kvm_run->io.size,
-					kvm->kvm_run->io.count);
-
-			if (!ret)
-				goto panic_kvm;
-			break;
-		}
-		case KVM_EXIT_MMIO: {
-			bool ret;
-
-			ret = kvm__emulate_mmio(kvm,
-					kvm->kvm_run->mmio.phys_addr,
-					kvm->kvm_run->mmio.data,
-					kvm->kvm_run->mmio.len,
-					kvm->kvm_run->mmio.is_write);
-
-			if (!ret)
-				goto panic_kvm;
-			break;
-		}
-		case KVM_EXIT_INTR: {
-			serial8250__inject_interrupt(kvm);
-			virtio_console__inject_interrupt(kvm);
-			break;
-		}
-		case KVM_EXIT_SHUTDOWN:
-			goto exit_kvm;
-		default:
-			goto panic_kvm;
-		}
-	}
-exit_kvm:
-	disk_image__close(kvm->disk_image);
-	kvm__delete(kvm);
-
-	printf("\n  # KVM session ended normally.\n");
-
-	return 0;
-
-panic_kvm:
-	fprintf(stderr, "KVM exit reason: %" PRIu32 " (\"%s\")\n",
-		kvm->kvm_run->exit_reason, kvm_exit_reasons[kvm->kvm_run->exit_reason]);
-	if (kvm->kvm_run->exit_reason == KVM_EXIT_UNKNOWN)
-		fprintf(stderr, "KVM exit code: 0x%" PRIu64 "\n",
-			kvm->kvm_run->hw.hardware_exit_reason);
-	disk_image__close(kvm->disk_image);
-	kvm__show_registers(kvm);
-	kvm__show_code(kvm);
-	kvm__show_page_tables(kvm);
-	kvm__delete(kvm);
-
-	return 1;
-=======
 	return handle_kvm_command(argc - 1, &argv[1]);
->>>>>>> ff56002f
 }