#ifndef _LKL_H
#define _LKL_H

#ifdef __cplusplus
extern "C" {
#endif

#define _LKL_LIBC_COMPAT_H

#include <lkl/asm/syscalls.h>

#if __LKL__BITS_PER_LONG == 64
#define lkl_sys_stat lkl_sys_newstat
#define lkl_sys_lstat lkl_sys_newlstat
#define lkl_sys_fstatat lkl_sys_newfstatat
#define lkl_sys_fstat lkl_sys_newfstat
#else
#define lkl_stat lkl_stat64
#define lkl_sys_stat lkl_sys_stat64
#define lkl_sys_lstat lkl_sys_lstat64
#define lkl_sys_truncate lkl_sys_truncate64
#define lkl_sys_ftruncate lkl_sys_ftruncate64
#define lkl_sys_sendfile lkl_sys_sendfile64
#define lkl_sys_fstatat lkl_sys_fstatat64
#define lkl_sys_fstat lkl_sys_fstat64
#define lkl_sys_fcntl lkl_sys_fcntl64

#define lkl_statfs lkl_statfs64

static inline int lkl_sys_statfs(const char *path, struct lkl_statfs *buf)
{
	return lkl_sys_statfs64(path, sizeof(*buf), buf);
}

static inline int lkl_sys_fstatfs(unsigned int fd, struct lkl_statfs *buf)
{
	return lkl_sys_fstatfs64(fd, sizeof(*buf), buf);
}

#endif

#ifdef __lkl__NR_llseek
/**
 * lkl_sys_lseek - wrapper for lkl_sys_llseek
 */
static inline long long lkl_sys_lseek(unsigned int fd, __lkl__kernel_loff_t off,
				      unsigned int whence)
{
	long long res;
	long ret = lkl_sys_llseek(fd, off >> 32, off & 0xffffffff, &res, whence);

	return ret < 0 ? ret : res;
}
#endif

/**
 * lkl_strerror - returns a string describing the given error code
 *
 * @err - error code
 * @returns - string for the given error code
 */
const char *lkl_strerror(int err);

/**
 * lkl_perror - prints a string describing the given error code
 *
 * @msg - prefix for the error message
 * @err - error code
 */
void lkl_perror(char *msg, int err);

/**
 * lkl_disk - host disk handle
 *
 * @dev - a pointer to 'virtio_blk_dev' structure for this disk
 * @fd - a POSIX file descriptor that can be used by preadv/pwritev
 * @handle - an NT file handle that can be used by ReadFile/WriteFile
 */
struct lkl_disk {
	void *dev;
	union {
		int fd;
		void *handle;
	};
};

/**
 * lkl_disk_add - add a new disk
 *
 * Must be called before calling lkl_start_kernel.
 *
 * @disk - the host disk handle
 * @returns a disk id (0 is valid) or a strictly negative value in case of error
 */
int lkl_disk_add(struct lkl_disk *disk);

/**
 * lkl_disk_remove - remove a disk
 *
 * This function makes a cleanup of the @disk's virtio_dev structure
 * that was initialized by lkl_disk_add before.
 *
 * @disk - the host disk handle
 */
void lkl_disk_remove(struct lkl_disk disk);

/**
 * lkl_mount_dev - mount a disk
 *
 * This functions creates a device file for the given disk, creates a mount
 * point and mounts the device over the mount point.
 *
 * @disk_id - the disk id identifying the disk to be mounted
 * @fs_type - filesystem type
 * @flags - mount flags
 * @data - additional filesystem specific mount data
 * @mnt_str - a string that will be filled by this function with the path where
 * the filesystem has been mounted
 * @mnt_str_len - size of mnt_str
 * @returns - 0 on success, a negative value on error
 */
long lkl_mount_dev(unsigned int disk_id, const char *fs_type, int flags,
		   void *data, char *mnt_str, unsigned int mnt_str_len);

/**
 * lkl_umount_dev - umount a disk
 *
 * This functions umounts the given disks and removes the device file and the
 * mount point.
 *
 * @disk_id - the disk id identifying the disk to be mounted
 * @flags - umount flags
 * @timeout_ms - timeout to wait for the kernel to flush closed files so that
 * umount can succeed
 * @returns - 0 on success, a negative value on error
 */
long lkl_umount_dev(unsigned int disk_id, int flags, long timeout_ms);

/**
 * lkl_opendir - open a directory
 *
 * @path - directory path
 * @err - pointer to store the error in case of failure
 * @returns - a handle to be used when calling lkl_readdir
 */
struct lkl_dir *lkl_opendir(const char *path, int *err);

/**
 * lkl_closedir - close the directory
 *
 * @dir - the directory handler as returned by lkl_opendir
 */
int lkl_closedir(struct lkl_dir *dir);

/**
 * lkl_readdir - get the next available entry of the directory
 *
 * @dir - the directory handler as returned by lkl_opendir
 * @returns - a lkl_dirent64 entry or NULL if the end of the directory stream is
 * reached or if an error occurred; check lkl_errdir() to distinguish between
 * errors or end of the directory stream
 */
struct lkl_linux_dirent64 *lkl_readdir(struct lkl_dir *dir);

/**
 * lkl_errdir - checks if an error occurred during the last lkl_readdir call
 *
 * @dir - the directory handler as returned by lkl_opendir
 * @returns - 0 if no error occurred, or a negative value otherwise
 */
int lkl_errdir(struct lkl_dir *dir);

/**
 * lkl_dirfd - gets the file descriptor associated with the directory handle
 *
 * @dir - the directory handle as returned by lkl_opendir
 * @returns - a positive value,which is the LKL file descriptor associated with
 * the directory handle, or a negative value otherwise
 */
int lkl_dirfd(struct lkl_dir *dir);

/**
 * lkl_if_up - activate network interface
 *
 * @ifindex - the ifindex of the interface
 * @returns - return 0 if no error: otherwise negative value returns
 */
int lkl_if_up(int ifindex);

/**
 * lkl_if_down - deactivate network interface
 *
 * @ifindex - the ifindex of the interface
 * @returns - return 0 if no error: otherwise negative value returns
 */
int lkl_if_down(int ifindex);

/**
 * lkl_if_set_mtu - set MTU on interface
 *
 * @ifindex - the ifindex of the interface
 * @mtu - the requested MTU size
 * @returns - return 0 if no error: otherwise negative value returns
 */
int lkl_if_set_mtu(int ifindex, int mtu);

/**
 * lkl_if_set_ipv4 - set IPv4 address on interface
 *
 * @ifindex - the ifindex of the interface
 * @addr - 4-byte IP address (i.e., struct in_addr)
 * @netmask_len - prefix length of the @addr
 * @returns - return 0 if no error: otherwise negative value returns
 */
int lkl_if_set_ipv4(int ifindex, unsigned int addr, unsigned int netmask_len);

/**
 * lkl_set_ipv4_gateway - add an IPv4 default route
 *
 * @addr - 4-byte IP address of the gateway (i.e., struct in_addr)
 * @returns - return 0 if no error: otherwise negative value returns
 */
int lkl_set_ipv4_gateway(unsigned int addr);

/**
 * lkl_netdev - host network device handle, defined in lkl_host.h.
 */
struct lkl_netdev;

/**
 * lkl_netdev_add - add a new network device
 *
 * Must be called before calling lkl_start_kernel.
 *
 * @nd - the network device host handle
 * @mac - optional MAC address for the device
 * @returns a network device id (0 is valid) or a strictly negative value in
 * case of error
 */
int lkl_netdev_add(struct lkl_netdev *nd, void *mac);

/**
* lkl_netdevs_remove - destroy all network devices
*
* Attempts to release all resources held by network devices created
* via lkl_netdev_add.
*
* @returns 0 if all devices are successfully removed, -1 if at least
* one fails.
*/
int lkl_netdevs_remove(void);

/**
 * lkl_netdev_get_ifindex - retrieve the interface index for a given network
 * device id
 *
 * @id - the network device id
 * @returns the interface index or a stricly negative value in case of error
 */
int lkl_netdev_get_ifindex(int id);

/**
 * lkl_create_syscall_thread - create an additional system call thread
 *
 * Create a new system call thread. All subsequent system calls issued from this
 * host thread are queued to the newly created system call thread.
 *
 * System call threads must be stopped up by calling @lkl_stop_syscall_thread
 * before @lkl_halt is called.
 */
int lkl_create_syscall_thread(void);

/**
 * lkl_stop_syscall_thread - stop the associated system call thread
 *
 * Stop the system call thread associated with this host thread, if any.
 */
int lkl_stop_syscall_thread(void);

/**
 * lkl_netdev_tap_create - create TAP net_device for the virtio net backend
 *
 * @ifname - interface name for the TAP device. need to be configured
 * on host in advance
 */
struct lkl_netdev *lkl_netdev_tap_create(const char *ifname);

/**
 * lkl_netdev_dpdk_create - create DPDK net_device for the virtio net backend
 *
 * @ifname - interface name for the DPDK device. The name for DPDK device is
 * only used for an internal use.
 */
struct lkl_netdev *lkl_netdev_dpdk_create(const char *ifname);

/**
 * lkl_netdev_vde_create - create VDE net_device for the virtio net backend
 *
 * @switch_path - path to the VDE switch directory. Needs to be started on host
 * in advance.
 */
struct lkl_netdev *lkl_netdev_vde_create(const char *switch_path);

<<<<<<< HEAD
/*
 * lkl_register_dbg_handler- register a signal handler that loads a debug lib.
 *
 * The signal handler is triggered by Ctrl-Z. It creates a new pthread which
 * call dbg_entrance().
 *
 * If you run the program from shell script, make sure you ignore SIGTSTP by
 * "trap '' TSTP" in the shell script.
 */
void lkl_register_dbg_handler();
=======
/**
 * lkl_add_arp_entry - add a permanent arp entry
 * @ifindex - the ifindex of the interface
 * @ip - ip address of the entry in network byte order
 * @mac - mac address of the entry
 */
int lkl_add_arp_entry(int ifindex, unsigned int ip, void* mac);
>>>>>>> e2a4010b

#ifdef __cplusplus
}
#endif

#endif<|MERGE_RESOLUTION|>--- conflicted
+++ resolved
@@ -301,7 +301,6 @@
  */
 struct lkl_netdev *lkl_netdev_vde_create(const char *switch_path);
 
-<<<<<<< HEAD
 /*
  * lkl_register_dbg_handler- register a signal handler that loads a debug lib.
  *
@@ -312,7 +311,7 @@
  * "trap '' TSTP" in the shell script.
  */
 void lkl_register_dbg_handler();
-=======
+
 /**
  * lkl_add_arp_entry - add a permanent arp entry
  * @ifindex - the ifindex of the interface
@@ -320,7 +319,6 @@
  * @mac - mac address of the entry
  */
 int lkl_add_arp_entry(int ifindex, unsigned int ip, void* mac);
->>>>>>> e2a4010b
 
 #ifdef __cplusplus
 }
