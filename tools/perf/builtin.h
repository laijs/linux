--- conflicted
+++ resolved
@@ -33,9 +33,6 @@
 extern int cmd_kmem(int argc, const char **argv, const char *prefix);
 extern int cmd_lock(int argc, const char **argv, const char *prefix);
 extern int cmd_kvm(int argc, const char **argv, const char *prefix);
-<<<<<<< HEAD
-=======
 extern int cmd_test(int argc, const char **argv, const char *prefix);
->>>>>>> bc4b473f
 
 #endif