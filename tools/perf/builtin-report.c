--- conflicted
+++ resolved
@@ -118,10 +118,6 @@
 	 * so we don't allocated the extra space needed because the stdio
 	 * code will not use it.
 	 */
-<<<<<<< HEAD
-	if (use_browser > 0)
-		err = hist_entry__inc_addr_samples(he, al->addr);
-=======
 	if (al->sym != NULL && use_browser > 0) {
 		/*
 		 * All aggregated on the first sym_hist.
@@ -133,7 +129,6 @@
 		else
 			err = hist_entry__inc_addr_samples(he, 0, al->addr);
 	}
->>>>>>> 075de90c
 
 	return err;
 }
