--- conflicted
+++ resolved
@@ -876,13 +876,8 @@
 		return -ENOMEM;
 
 	if (top.target_tid != -1)
-<<<<<<< HEAD
-		perf_event__synthesize_thread(top.target_tid, perf_event__process,
-					      session);
-=======
 		perf_event__synthesize_thread_map(top.evlist->threads,
 						  perf_event__process, session);
->>>>>>> 40262a71
 	else
 		perf_event__synthesize_threads(perf_event__process, session);
 
