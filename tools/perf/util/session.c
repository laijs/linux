#define _FILE_OFFSET_BITS 64

#include <linux/kernel.h>

#include <byteswap.h>
#include <unistd.h>
#include <sys/types.h>

#include "session.h"
#include "sort.h"
#include "util.h"

static int perf_session__open(struct perf_session *self, bool force)
{
	struct stat input_stat;

	if (!strcmp(self->filename, "-")) {
		self->fd_pipe = true;
		self->fd = STDIN_FILENO;

		if (perf_header__read(self, self->fd) < 0)
			pr_err("incompatible file format");

		return 0;
	}

	self->fd = open(self->filename, O_RDONLY);
	if (self->fd < 0) {
		pr_err("failed to open file: %s", self->filename);
		if (!strcmp(self->filename, "perf.data"))
			pr_err("  (try 'perf record' first)");
		pr_err("\n");
		return -errno;
	}

	if (fstat(self->fd, &input_stat) < 0)
		goto out_close;

	if (!force && input_stat.st_uid && (input_stat.st_uid != geteuid())) {
		pr_err("file %s not owned by current user or root\n",
		       self->filename);
		goto out_close;
	}

	if (!input_stat.st_size) {
		pr_info("zero-sized file (%s), nothing to do!\n",
			self->filename);
		goto out_close;
	}

	if (perf_header__read(self, self->fd) < 0) {
		pr_err("incompatible file format");
		goto out_close;
	}

	self->size = input_stat.st_size;
	return 0;

out_close:
	close(self->fd);
	self->fd = -1;
	return -1;
}

void perf_session__update_sample_type(struct perf_session *self)
{
	self->sample_type = perf_header__sample_type(&self->header);
}

int perf_session__create_kernel_maps(struct perf_session *self)
{
<<<<<<< HEAD
	int ret;
	struct rb_root *root = &self->kerninfo_root;

	ret = map_groups__create_kernel_maps(root, HOST_KERNEL_ID);
	if (ret >= 0)
		ret = map_groups__create_guest_kernel_maps(root);
=======
	struct rb_root *machines = &self->machines;
	int ret = machines__create_kernel_maps(machines, HOST_KERNEL_ID);

	if (ret >= 0)
		ret = machines__create_guest_kernel_maps(machines);
>>>>>>> bc4b473f
	return ret;
}

struct perf_session *perf_session__new(const char *filename, int mode, bool force)
{
	size_t len = filename ? strlen(filename) + 1 : 0;
	struct perf_session *self = zalloc(sizeof(*self) + len);

	if (self == NULL)
		goto out;

	if (perf_header__init(&self->header) < 0)
		goto out_free;

	memcpy(self->filename, filename, len);
	self->threads = RB_ROOT;
	self->stats_by_id = RB_ROOT;
	self->last_match = NULL;
	self->mmap_window = 32;
	self->cwd = NULL;
	self->cwdlen = 0;
	self->unknown_events = 0;
<<<<<<< HEAD
	self->kerninfo_root = RB_ROOT;
=======
	self->machines = RB_ROOT;
>>>>>>> bc4b473f
	self->ordered_samples.flush_limit = ULLONG_MAX;
	INIT_LIST_HEAD(&self->ordered_samples.samples_head);

	if (mode == O_RDONLY) {
		if (perf_session__open(self, force) < 0)
			goto out_delete;
	} else if (mode == O_WRONLY) {
		/*
		 * In O_RDONLY mode this will be performed when reading the
		 * kernel MMAP event, in event__process_mmap().
		 */
		if (perf_session__create_kernel_maps(self) < 0)
			goto out_delete;
	}

	perf_session__update_sample_type(self);
out:
	return self;
out_free:
	free(self);
	return NULL;
out_delete:
	perf_session__delete(self);
	return NULL;
}

void perf_session__delete(struct perf_session *self)
{
	perf_header__exit(&self->header);
	close(self->fd);
	free(self->cwd);
	free(self);
}

static bool symbol__match_parent_regex(struct symbol *sym)
{
	if (sym->name && !regexec(&parent_regex, sym->name, 0, NULL, 0))
		return 1;

	return 0;
}

struct map_symbol *perf_session__resolve_callchain(struct perf_session *self,
						   struct thread *thread,
						   struct ip_callchain *chain,
						   struct symbol **parent)
{
	u8 cpumode = PERF_RECORD_MISC_USER;
	unsigned int i;
	struct map_symbol *syms = calloc(chain->nr, sizeof(*syms));

	if (!syms)
		return NULL;

	for (i = 0; i < chain->nr; i++) {
		u64 ip = chain->ips[i];
		struct addr_location al;

		if (ip >= PERF_CONTEXT_MAX) {
			switch (ip) {
			case PERF_CONTEXT_HV:
				cpumode = PERF_RECORD_MISC_HYPERVISOR;	break;
			case PERF_CONTEXT_KERNEL:
				cpumode = PERF_RECORD_MISC_KERNEL;	break;
			case PERF_CONTEXT_USER:
				cpumode = PERF_RECORD_MISC_USER;	break;
			default:
				break;
			}
			continue;
		}

		al.filtered = false;
		thread__find_addr_location(thread, self, cpumode,
				MAP__FUNCTION, thread->pid, ip, &al, NULL);
		if (al.sym != NULL) {
			if (sort__has_parent && !*parent &&
			    symbol__match_parent_regex(al.sym))
				*parent = al.sym;
			if (!symbol_conf.use_callchain)
				break;
			syms[i].map = al.map;
			syms[i].sym = al.sym;
		}
	}

	return syms;
}

static int process_event_stub(event_t *event __used,
			      struct perf_session *session __used)
{
	dump_printf(": unhandled!\n");
	return 0;
}

static void perf_event_ops__fill_defaults(struct perf_event_ops *handler)
{
	if (handler->sample == NULL)
		handler->sample = process_event_stub;
	if (handler->mmap == NULL)
		handler->mmap = process_event_stub;
	if (handler->comm == NULL)
		handler->comm = process_event_stub;
	if (handler->fork == NULL)
		handler->fork = process_event_stub;
	if (handler->exit == NULL)
		handler->exit = process_event_stub;
	if (handler->lost == NULL)
		handler->lost = process_event_stub;
	if (handler->read == NULL)
		handler->read = process_event_stub;
	if (handler->throttle == NULL)
		handler->throttle = process_event_stub;
	if (handler->unthrottle == NULL)
		handler->unthrottle = process_event_stub;
	if (handler->attr == NULL)
		handler->attr = process_event_stub;
	if (handler->event_type == NULL)
		handler->event_type = process_event_stub;
	if (handler->tracing_data == NULL)
		handler->tracing_data = process_event_stub;
	if (handler->build_id == NULL)
		handler->build_id = process_event_stub;
}

static const char *event__name[] = {
	[0]			 = "TOTAL",
	[PERF_RECORD_MMAP]	 = "MMAP",
	[PERF_RECORD_LOST]	 = "LOST",
	[PERF_RECORD_COMM]	 = "COMM",
	[PERF_RECORD_EXIT]	 = "EXIT",
	[PERF_RECORD_THROTTLE]	 = "THROTTLE",
	[PERF_RECORD_UNTHROTTLE] = "UNTHROTTLE",
	[PERF_RECORD_FORK]	 = "FORK",
	[PERF_RECORD_READ]	 = "READ",
	[PERF_RECORD_SAMPLE]	 = "SAMPLE",
	[PERF_RECORD_HEADER_ATTR]	 = "ATTR",
	[PERF_RECORD_HEADER_EVENT_TYPE]	 = "EVENT_TYPE",
	[PERF_RECORD_HEADER_TRACING_DATA]	 = "TRACING_DATA",
	[PERF_RECORD_HEADER_BUILD_ID]	 = "BUILD_ID",
};

unsigned long event__total[PERF_RECORD_HEADER_MAX];

void event__print_totals(void)
{
	int i;
	for (i = 0; i < PERF_RECORD_HEADER_MAX; ++i) {
		if (!event__name[i])
			continue;
		pr_info("%10s events: %10ld\n",
			event__name[i], event__total[i]);
	}
}

void mem_bswap_64(void *src, int byte_size)
{
	u64 *m = src;

	while (byte_size > 0) {
		*m = bswap_64(*m);
		byte_size -= sizeof(u64);
		++m;
	}
}

static void event__all64_swap(event_t *self)
{
	struct perf_event_header *hdr = &self->header;
	mem_bswap_64(hdr + 1, self->header.size - sizeof(*hdr));
}

static void event__comm_swap(event_t *self)
{
	self->comm.pid = bswap_32(self->comm.pid);
	self->comm.tid = bswap_32(self->comm.tid);
}

static void event__mmap_swap(event_t *self)
{
	self->mmap.pid	 = bswap_32(self->mmap.pid);
	self->mmap.tid	 = bswap_32(self->mmap.tid);
	self->mmap.start = bswap_64(self->mmap.start);
	self->mmap.len	 = bswap_64(self->mmap.len);
	self->mmap.pgoff = bswap_64(self->mmap.pgoff);
}

static void event__task_swap(event_t *self)
{
	self->fork.pid	= bswap_32(self->fork.pid);
	self->fork.tid	= bswap_32(self->fork.tid);
	self->fork.ppid	= bswap_32(self->fork.ppid);
	self->fork.ptid	= bswap_32(self->fork.ptid);
	self->fork.time	= bswap_64(self->fork.time);
}

static void event__read_swap(event_t *self)
{
	self->read.pid		= bswap_32(self->read.pid);
	self->read.tid		= bswap_32(self->read.tid);
	self->read.value	= bswap_64(self->read.value);
	self->read.time_enabled	= bswap_64(self->read.time_enabled);
	self->read.time_running	= bswap_64(self->read.time_running);
	self->read.id		= bswap_64(self->read.id);
}

static void event__attr_swap(event_t *self)
{
	size_t size;

	self->attr.attr.type		= bswap_32(self->attr.attr.type);
	self->attr.attr.size		= bswap_32(self->attr.attr.size);
	self->attr.attr.config		= bswap_64(self->attr.attr.config);
	self->attr.attr.sample_period	= bswap_64(self->attr.attr.sample_period);
	self->attr.attr.sample_type	= bswap_64(self->attr.attr.sample_type);
	self->attr.attr.read_format	= bswap_64(self->attr.attr.read_format);
	self->attr.attr.wakeup_events	= bswap_32(self->attr.attr.wakeup_events);
	self->attr.attr.bp_type		= bswap_32(self->attr.attr.bp_type);
	self->attr.attr.bp_addr		= bswap_64(self->attr.attr.bp_addr);
	self->attr.attr.bp_len		= bswap_64(self->attr.attr.bp_len);

	size = self->header.size;
	size -= (void *)&self->attr.id - (void *)self;
	mem_bswap_64(self->attr.id, size);
}

static void event__event_type_swap(event_t *self)
{
	self->event_type.event_type.event_id =
		bswap_64(self->event_type.event_type.event_id);
}

static void event__tracing_data_swap(event_t *self)
{
	self->tracing_data.size = bswap_32(self->tracing_data.size);
}

typedef void (*event__swap_op)(event_t *self);

static event__swap_op event__swap_ops[] = {
	[PERF_RECORD_MMAP]   = event__mmap_swap,
	[PERF_RECORD_COMM]   = event__comm_swap,
	[PERF_RECORD_FORK]   = event__task_swap,
	[PERF_RECORD_EXIT]   = event__task_swap,
	[PERF_RECORD_LOST]   = event__all64_swap,
	[PERF_RECORD_READ]   = event__read_swap,
	[PERF_RECORD_SAMPLE] = event__all64_swap,
	[PERF_RECORD_HEADER_ATTR]   = event__attr_swap,
	[PERF_RECORD_HEADER_EVENT_TYPE]   = event__event_type_swap,
	[PERF_RECORD_HEADER_TRACING_DATA]   = event__tracing_data_swap,
	[PERF_RECORD_HEADER_BUILD_ID]   = NULL,
	[PERF_RECORD_HEADER_MAX]    = NULL,
};

struct sample_queue {
	u64			timestamp;
	struct sample_event	*event;
	struct list_head	list;
};

#define FLUSH_PERIOD	(2 * NSEC_PER_SEC)

static void flush_sample_queue(struct perf_session *s,
			       struct perf_event_ops *ops)
{
	struct list_head *head = &s->ordered_samples.samples_head;
	u64 limit = s->ordered_samples.flush_limit;
	struct sample_queue *tmp, *iter;

	if (!ops->ordered_samples)
		return;

	list_for_each_entry_safe(iter, tmp, head, list) {
		if (iter->timestamp > limit)
			return;

		if (iter == s->ordered_samples.last_inserted)
			s->ordered_samples.last_inserted = NULL;

		ops->sample((event_t *)iter->event, s);

		s->ordered_samples.last_flush = iter->timestamp;
		list_del(&iter->list);
		free(iter->event);
		free(iter);
	}
}

static void __queue_sample_end(struct sample_queue *new, struct list_head *head)
{
	struct sample_queue *iter;

	list_for_each_entry_reverse(iter, head, list) {
		if (iter->timestamp < new->timestamp) {
			list_add(&new->list, &iter->list);
			return;
		}
	}

	list_add(&new->list, head);
}

static void __queue_sample_before(struct sample_queue *new,
				  struct sample_queue *iter,
				  struct list_head *head)
{
	list_for_each_entry_continue_reverse(iter, head, list) {
		if (iter->timestamp < new->timestamp) {
			list_add(&new->list, &iter->list);
			return;
		}
	}

	list_add(&new->list, head);
}

static void __queue_sample_after(struct sample_queue *new,
				 struct sample_queue *iter,
				 struct list_head *head)
{
	list_for_each_entry_continue(iter, head, list) {
		if (iter->timestamp > new->timestamp) {
			list_add_tail(&new->list, &iter->list);
			return;
		}
	}
	list_add_tail(&new->list, head);
}

/* The queue is ordered by time */
static void __queue_sample_event(struct sample_queue *new,
				 struct perf_session *s)
{
	struct sample_queue *last_inserted = s->ordered_samples.last_inserted;
	struct list_head *head = &s->ordered_samples.samples_head;


	if (!last_inserted) {
		__queue_sample_end(new, head);
		return;
	}

	/*
	 * Most of the time the current event has a timestamp
	 * very close to the last event inserted, unless we just switched
	 * to another event buffer. Having a sorting based on a list and
	 * on the last inserted event that is close to the current one is
	 * probably more efficient than an rbtree based sorting.
	 */
	if (last_inserted->timestamp >= new->timestamp)
		__queue_sample_before(new, last_inserted, head);
	else
		__queue_sample_after(new, last_inserted, head);
}

static int queue_sample_event(event_t *event, struct sample_data *data,
			      struct perf_session *s,
			      struct perf_event_ops *ops)
{
	u64 timestamp = data->time;
	struct sample_queue *new;
	u64 flush_limit;


	if (s->ordered_samples.flush_limit == ULLONG_MAX)
		s->ordered_samples.flush_limit = timestamp + FLUSH_PERIOD;

	if (timestamp < s->ordered_samples.last_flush) {
		printf("Warning: Timestamp below last timeslice flush\n");
		return -EINVAL;
	}

	new = malloc(sizeof(*new));
	if (!new)
		return -ENOMEM;

	new->timestamp = timestamp;

	new->event = malloc(event->header.size);
	if (!new->event) {
		free(new);
		return -ENOMEM;
	}

	memcpy(new->event, event, event->header.size);

	__queue_sample_event(new, s);
	s->ordered_samples.last_inserted = new;

	/*
	 * We want to have a slice of events covering 2 * FLUSH_PERIOD
	 * If FLUSH_PERIOD is big enough, it ensures every events that occured
	 * in the first half of the timeslice have all been buffered and there
	 * are none remaining (we need that because of the weakly ordered
	 * event recording we have). Then once we reach the 2 * FLUSH_PERIOD
	 * timeslice, we flush the first half to be gentle with the memory
	 * (the second half can still get new events in the middle, so wait
	 * another period to flush it)
	 */
	flush_limit = s->ordered_samples.flush_limit;

	if (new->timestamp > flush_limit &&
		new->timestamp - flush_limit > FLUSH_PERIOD) {
		s->ordered_samples.flush_limit += FLUSH_PERIOD;
		flush_sample_queue(s, ops);
	}

	return 0;
}

static int perf_session__process_sample(event_t *event, struct perf_session *s,
					struct perf_event_ops *ops)
{
	struct sample_data data;

	if (!ops->ordered_samples)
		return ops->sample(event, s);

	bzero(&data, sizeof(struct sample_data));
	event__parse_sample(event, s->sample_type, &data);

	queue_sample_event(event, &data, s, ops);

	return 0;
}

static int perf_session__process_event(struct perf_session *self,
				       event_t *event,
				       struct perf_event_ops *ops,
				       u64 offset, u64 head)
{
	trace_event(event);

	if (event->header.type < PERF_RECORD_HEADER_MAX) {
		dump_printf("%#Lx [%#x]: PERF_RECORD_%s",
			    offset + head, event->header.size,
			    event__name[event->header.type]);
		++event__total[0];
		++event__total[event->header.type];
	}

	if (self->header.needs_swap && event__swap_ops[event->header.type])
		event__swap_ops[event->header.type](event);

	switch (event->header.type) {
	case PERF_RECORD_SAMPLE:
		return perf_session__process_sample(event, self, ops);
	case PERF_RECORD_MMAP:
		return ops->mmap(event, self);
	case PERF_RECORD_COMM:
		return ops->comm(event, self);
	case PERF_RECORD_FORK:
		return ops->fork(event, self);
	case PERF_RECORD_EXIT:
		return ops->exit(event, self);
	case PERF_RECORD_LOST:
		return ops->lost(event, self);
	case PERF_RECORD_READ:
		return ops->read(event, self);
	case PERF_RECORD_THROTTLE:
		return ops->throttle(event, self);
	case PERF_RECORD_UNTHROTTLE:
		return ops->unthrottle(event, self);
	case PERF_RECORD_HEADER_ATTR:
		return ops->attr(event, self);
	case PERF_RECORD_HEADER_EVENT_TYPE:
		return ops->event_type(event, self);
	case PERF_RECORD_HEADER_TRACING_DATA:
		/* setup for reading amidst mmap */
		lseek(self->fd, offset + head, SEEK_SET);
		return ops->tracing_data(event, self);
	case PERF_RECORD_HEADER_BUILD_ID:
		return ops->build_id(event, self);
	default:
		self->unknown_events++;
		return -1;
	}
}

void perf_event_header__bswap(struct perf_event_header *self)
{
	self->type = bswap_32(self->type);
	self->misc = bswap_16(self->misc);
	self->size = bswap_16(self->size);
}

static struct thread *perf_session__register_idle_thread(struct perf_session *self)
{
	struct thread *thread = perf_session__findnew(self, 0);

	if (thread == NULL || thread__set_comm(thread, "swapper")) {
		pr_err("problem inserting idle task.\n");
		thread = NULL;
	}

	return thread;
}

int do_read(int fd, void *buf, size_t size)
{
	void *buf_start = buf;

	while (size) {
		int ret = read(fd, buf, size);

		if (ret <= 0)
			return ret;

		size -= ret;
		buf += ret;
	}

	return buf - buf_start;
}

#define session_done()	(*(volatile int *)(&session_done))
volatile int session_done;

static int __perf_session__process_pipe_events(struct perf_session *self,
					       struct perf_event_ops *ops)
{
	event_t event;
	uint32_t size;
	int skip = 0;
	u64 head;
	int err;
	void *p;

	perf_event_ops__fill_defaults(ops);

	head = 0;
more:
	err = do_read(self->fd, &event, sizeof(struct perf_event_header));
	if (err <= 0) {
		if (err == 0)
			goto done;

		pr_err("failed to read event header\n");
		goto out_err;
	}

	if (self->header.needs_swap)
		perf_event_header__bswap(&event.header);

	size = event.header.size;
	if (size == 0)
		size = 8;

	p = &event;
	p += sizeof(struct perf_event_header);

	err = do_read(self->fd, p, size - sizeof(struct perf_event_header));
	if (err <= 0) {
		if (err == 0) {
			pr_err("unexpected end of event stream\n");
			goto done;
		}

		pr_err("failed to read event data\n");
		goto out_err;
	}

	if (size == 0 ||
	    (skip = perf_session__process_event(self, &event, ops,
						0, head)) < 0) {
		dump_printf("%#Lx [%#x]: skipping unknown header type: %d\n",
			    head, event.header.size, event.header.type);
		/*
		 * assume we lost track of the stream, check alignment, and
		 * increment a single u64 in the hope to catch on again 'soon'.
		 */
		if (unlikely(head & 7))
			head &= ~7ULL;

		size = 8;
	}

	head += size;

	dump_printf("\n%#Lx [%#x]: event: %d\n",
		    head, event.header.size, event.header.type);

	if (skip > 0)
		head += skip;

	if (!session_done())
		goto more;
done:
	err = 0;
out_err:
	return err;
}

int __perf_session__process_events(struct perf_session *self,
				   u64 data_offset, u64 data_size,
				   u64 file_size, struct perf_event_ops *ops)
{
	int err, mmap_prot, mmap_flags;
	u64 head, shift;
	u64 offset = 0;
	size_t	page_size;
	event_t *event;
	uint32_t size;
	char *buf;
	struct ui_progress *progress = ui_progress__new("Processing events...",
							self->size);
	if (progress == NULL)
		return -1;

	perf_event_ops__fill_defaults(ops);

	page_size = sysconf(_SC_PAGESIZE);

	head = data_offset;
	shift = page_size * (head / page_size);
	offset += shift;
	head -= shift;

	mmap_prot  = PROT_READ;
	mmap_flags = MAP_SHARED;

	if (self->header.needs_swap) {
		mmap_prot  |= PROT_WRITE;
		mmap_flags = MAP_PRIVATE;
	}
remap:
	buf = mmap(NULL, page_size * self->mmap_window, mmap_prot,
		   mmap_flags, self->fd, offset);
	if (buf == MAP_FAILED) {
		pr_err("failed to mmap file\n");
		err = -errno;
		goto out_err;
	}

more:
	event = (event_t *)(buf + head);
	ui_progress__update(progress, offset);

	if (self->header.needs_swap)
		perf_event_header__bswap(&event->header);
	size = event->header.size;
	if (size == 0)
		size = 8;

	if (head + event->header.size >= page_size * self->mmap_window) {
		int munmap_ret;

		shift = page_size * (head / page_size);

		munmap_ret = munmap(buf, page_size * self->mmap_window);
		assert(munmap_ret == 0);

		offset += shift;
		head -= shift;
		goto remap;
	}

	size = event->header.size;

	dump_printf("\n%#Lx [%#x]: event: %d\n",
		    offset + head, event->header.size, event->header.type);

	if (size == 0 ||
	    perf_session__process_event(self, event, ops, offset, head) < 0) {
		dump_printf("%#Lx [%#x]: skipping unknown header type: %d\n",
			    offset + head, event->header.size,
			    event->header.type);
		/*
		 * assume we lost track of the stream, check alignment, and
		 * increment a single u64 in the hope to catch on again 'soon'.
		 */
		if (unlikely(head & 7))
			head &= ~7ULL;

		size = 8;
	}

	head += size;

	if (offset + head >= data_offset + data_size)
		goto done;

	if (offset + head < file_size)
		goto more;
done:
	err = 0;
	/* do the final flush for ordered samples */
	self->ordered_samples.flush_limit = ULLONG_MAX;
	flush_sample_queue(self, ops);
out_err:
	ui_progress__delete(progress);
	return err;
}

int perf_session__process_events(struct perf_session *self,
				 struct perf_event_ops *ops)
{
	int err;

	if (perf_session__register_idle_thread(self) == NULL)
		return -ENOMEM;

	if (!symbol_conf.full_paths) {
		char bf[PATH_MAX];

		if (getcwd(bf, sizeof(bf)) == NULL) {
			err = -errno;
out_getcwd_err:
			pr_err("failed to get the current directory\n");
			goto out_err;
		}
		self->cwd = strdup(bf);
		if (self->cwd == NULL) {
			err = -ENOMEM;
			goto out_getcwd_err;
		}
		self->cwdlen = strlen(self->cwd);
	}

	if (!self->fd_pipe)
		err = __perf_session__process_events(self,
						     self->header.data_offset,
						     self->header.data_size,
						     self->size, ops);
	else
		err = __perf_session__process_pipe_events(self, ops);
out_err:
	return err;
}

bool perf_session__has_traces(struct perf_session *self, const char *msg)
{
	if (!(self->sample_type & PERF_SAMPLE_RAW)) {
		pr_err("No trace sample to read. Did you call 'perf %s'?\n", msg);
		return false;
	}

	return true;
}

int perf_session__set_kallsyms_ref_reloc_sym(struct map **maps,
					     const char *symbol_name,
					     u64 addr)
{
	char *bracket;
	enum map_type i;
	struct ref_reloc_sym *ref;

	ref = zalloc(sizeof(struct ref_reloc_sym));
	if (ref == NULL)
		return -ENOMEM;

	ref->name = strdup(symbol_name);
	if (ref->name == NULL) {
		free(ref);
		return -ENOMEM;
	}

	bracket = strchr(ref->name, ']');
	if (bracket)
		*bracket = '\0';

	ref->addr = addr;

	for (i = 0; i < MAP__NR_TYPES; ++i) {
		struct kmap *kmap = map__kmap(maps[i]);
		kmap->ref_reloc_sym = ref;
	}

	return 0;
}<|MERGE_RESOLUTION|>--- conflicted
+++ resolved
@@ -69,20 +69,11 @@
 
 int perf_session__create_kernel_maps(struct perf_session *self)
 {
-<<<<<<< HEAD
-	int ret;
-	struct rb_root *root = &self->kerninfo_root;
-
-	ret = map_groups__create_kernel_maps(root, HOST_KERNEL_ID);
-	if (ret >= 0)
-		ret = map_groups__create_guest_kernel_maps(root);
-=======
 	struct rb_root *machines = &self->machines;
 	int ret = machines__create_kernel_maps(machines, HOST_KERNEL_ID);
 
 	if (ret >= 0)
 		ret = machines__create_guest_kernel_maps(machines);
->>>>>>> bc4b473f
 	return ret;
 }
 
@@ -105,11 +96,7 @@
 	self->cwd = NULL;
 	self->cwdlen = 0;
 	self->unknown_events = 0;
-<<<<<<< HEAD
-	self->kerninfo_root = RB_ROOT;
-=======
 	self->machines = RB_ROOT;
->>>>>>> bc4b473f
 	self->ordered_samples.flush_limit = ULLONG_MAX;
 	INIT_LIST_HEAD(&self->ordered_samples.samples_head);
 
