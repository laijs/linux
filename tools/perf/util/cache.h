--- conflicted
+++ resolved
@@ -77,17 +77,10 @@
 {
 	setup_pager();
 }
-<<<<<<< HEAD
-static inline void exit_browser(void) {}
-#else
-void setup_browser(void);
-void exit_browser(void);
-=======
 static inline void exit_browser(bool wait_for_ok __used) {}
 #else
 void setup_browser(void);
 void exit_browser(bool wait_for_ok);
->>>>>>> 478b0973
 #endif
 
 extern const char *editor_program;
