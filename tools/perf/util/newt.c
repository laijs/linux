--- conflicted
+++ resolved
@@ -343,28 +343,17 @@
 
 static int ui_browser__show(struct ui_browser *self, const char *title)
 {
-<<<<<<< HEAD
-	if (self->form != NULL)
-		return 0;
-	ui_browser__refresh_dimensions(self);
-	newtCenteredWindow(self->width + 2, self->height, title);
-=======
 	if (self->form != NULL) {
 		newtFormDestroy(self->form);
 		newtPopWindow();
 	}
 	ui_browser__refresh_dimensions(self);
 	newtCenteredWindow(self->width, self->height, title);
->>>>>>> 3772b734
 	self->form = newt_form__new();
 	if (self->form == NULL)
 		return -1;
 
-<<<<<<< HEAD
-	self->sb = newtVerticalScrollbar(self->width + 1, 0, self->height,
-=======
 	self->sb = newtVerticalScrollbar(self->width, 0, self->height,
->>>>>>> 3772b734
 					 HE_COLORSET_NORMAL,
 					 HE_COLORSET_SELECTED);
 	if (self->sb == NULL)
@@ -532,36 +521,6 @@
 }
 
 static unsigned int hist_entry__annotate_browser_refresh(struct ui_browser *self)
-<<<<<<< HEAD
-{
-	struct objdump_line *pos;
-	struct list_head *head = self->entries;
-	struct hist_entry *he = self->priv;
-	int row = 0;
-	int len = he->ms.sym->end - he->ms.sym->start;
-
-	if (self->first_visible_entry == NULL || self->first_visible_entry == self->entries)
-                self->first_visible_entry = head->next;
-
-	pos = list_entry(self->first_visible_entry, struct objdump_line, node);
-
-	list_for_each_entry_from(pos, head, node) {
-		bool current_entry = ui_browser__is_current_entry(self, row);
-		SLsmg_gotorc(self->top + row, self->left);
-		objdump_line__show(pos, head, self->width,
-				   he, len, current_entry);
-		if (++row == self->height)
-			break;
-	}
-
-	return row;
-}
-
-static void __callchain__append_graph_browser(struct callchain_node *self,
-					      newtComponent tree, u64 total,
-					      int *indexes, int depth)
-=======
->>>>>>> 3772b734
 {
 	struct objdump_line *pos;
 	struct list_head *head = self->entries;
@@ -621,10 +580,7 @@
 
 	browser.width += 18; /* Percentage */
 	ui_browser__show(&browser, self->ms.sym->name);
-<<<<<<< HEAD
-=======
 	newtFormAddHotKey(browser.form, ' ');
->>>>>>> 3772b734
 	ret = ui_browser__run(&browser, &es);
 	newtFormDestroy(browser.form);
 	newtPopWindow();
